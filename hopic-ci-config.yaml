--- conflicted
+++ resolved
@@ -42,7 +42,6 @@
         sh: tox -e flake8
 
   test:
-<<<<<<< HEAD
     python3.6:
       - docker build --build-arg=PYTHON_VERSION=3.6 -t hopic-python:3.6-slim-git hopic/test/docker-images/python
       - junit: junit-test.xml
@@ -52,11 +51,6 @@
 
     python3.7:
       - docker build --build-arg=PYTHON_VERSION=3.7 -t hopic-python:3.7-slim-git hopic/test/docker-images/python
-=======
-    python2:
-      - python2 -m virtualenv --clear venv2
-      - venv2/bin/python -m pip install pathlib2 pytest<5 zipp<2
->>>>>>> 149d731b
       - junit: junit-test.xml
         image: hopic-python:3.7-slim-git
         docker-in-docker: yes
@@ -79,14 +73,12 @@
         worktrees:
           doc/build/html:
             commit-message: "Update documentation for ${VERSION}"
-<<<<<<< HEAD
         sh: >
           sh -x -c ':
           && find doc/build/html -maxdepth 1 -not -path doc/build/html -not -name .git\* -exec rm -v -r "{}" +
           && doc/build/venv/bin/python -m sphinxcontrib.versioning build --override-branch=${GIT_BRANCH}=${GIT_COMMIT} doc/source doc/build/html
-          && find doc/build/html \( -name .doctrees -o -name objects.inv -o -name jquery-\*.js \) -exec rm -v -r "{}" +'
-=======
-        sh: sh -c 'doc/build/venv/bin/python -m sphinxcontrib.versioning build --override-branch=${GIT_BRANCH}=${GIT_COMMIT} doc/source doc/build/html && find doc/build/html -name .doctrees -exec rm -r "{}" + && touch doc/build/html/.nojekyll'
+          && find doc/build/html \( -name .doctrees -o -name objects.inv -o -name jquery-\*.js \) -exec rm -v -r "{}" +
+          && touch doc/build/html/.nojekyll'
 
   publish:
     python:
@@ -97,5 +89,4 @@
       - python3 -m venv venv3
       - venv3/bin/python -m pip install --upgrade twine wheel
       - venv3/bin/python setup.py sdist bdist_wheel
-      - venv3/bin/python venv3/bin/twine upload -u ${USERNAME} -p ${PASSWORD} --repository pypi dist/*
->>>>>>> 149d731b
+      - venv3/bin/python venv3/bin/twine upload -u ${USERNAME} -p ${PASSWORD} --repository pypi dist/*