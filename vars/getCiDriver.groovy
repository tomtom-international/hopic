--- conflicted
+++ resolved
@@ -757,7 +757,6 @@
       }
     }
 
-<<<<<<< HEAD
     return this.docker_images[executor_identifier].inside([
         // Extra writable directories
         "--volume=${steps.env.HOME}:${steps.env.HOME}:rw",
@@ -769,7 +768,7 @@
         '--volume=/var/run/docker.sock:/var/run/docker.sock',
         "--group-add=${shell_quote(steps.sh(script: 'stat -c %g /var/run/docker.sock', returnStdout: true).trim())}",
       ].join(' ')) {
-      def cmd = 'LC_ALL=C.UTF-8 TZ=UTC hopic --color=always'
+      def cmd = 'LC_ALL=C.UTF-8 TZ=UTC hopic --color=' + shell_quote(steps.params.getOrDefault('CLICOLOR_SELECTION', 'always'))
       if (this.config_file != null) {
         cmd += ' --workspace=' + shell_quote(workspace)
         def cfg_file = this.config_file
@@ -779,25 +778,6 @@
             file: cfg_file,
             text: this.config_file_content
           )
-=======
-        def cmd = ('LC_ALL=C.UTF-8 TZ=UTC '
-          + shell_quote("${venv}/bin/python")
-          + ' ' + shell_quote("${venv}/bin/hopic")
-          + ' --color=' + shell_quote(steps.params.getOrDefault('CLICOLOR_SELECTION', 'always'))
-        )
-        if (this.config_file != null) {
-          cmd += ' --workspace=' + shell_quote(workspace)
-          def cfg_file = this.config_file
-          if (this.config_file_content) {
-            cfg_file = steps.pwd(tmp: true) + "/${this.config_file}"
-            steps.writeFile(
-              file: cfg_file,
-              text: this.config_file_content
-            )
-          }
-          def config_file_path = shell_quote(cfg_file.startsWith('/') ? cfg_file : "${workspace}/${cfg_file}")
-          cmd += ' --config=' + "${config_file_path}"
->>>>>>> 349eac13
         }
         def config_file_path = shell_quote(cfg_file.startsWith('/') ? cfg_file : "${workspace}/${cfg_file}")
         cmd += ' --config=' + "${config_file_path}"
