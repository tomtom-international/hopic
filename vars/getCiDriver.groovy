--- conflicted
+++ resolved
@@ -400,16 +400,6 @@
         final imageId = steps.readFile("${docker_src}/id.txt").trim()
         this.docker_images[steps.env.NODE_NAME] = steps.docker.image(imageId)
       }
-<<<<<<< HEAD
-=======
-
-      def cmd = 'LC_ALL=C.UTF-8 ' + shell_quote("${venv}/bin/python") + ' ' + shell_quote("${venv}/bin/hopic") + ' --color=always'
-      if (this.config_file != null) {
-        cmd += ' --workspace=' + shell_quote(workspace)
-        cmd += ' --config=' + shell_quote("${workspace}/${config_file}")
-      }
-      this.base_cmds[steps.env.NODE_NAME] = cmd
->>>>>>> 65e619c4
     }
 
     return this.docker_images[steps.env.NODE_NAME].inside([
@@ -423,7 +413,13 @@
         '--volume=/var/run/docker.sock:/var/run/docker.sock',
         "--group-add=${shell_quote(steps.sh(script: 'stat -c %g /var/run/docker.sock', returnStdout: true).trim())}",
       ].join(' ')) {
-      return closure('LC_ALL=C.UTF-8 hopic --color=always')
+      def cmd = 'LC_ALL=C.UTF-8 hopic --color=always'
+      if (this.config_file != null) {
+        cmd += ' --workspace=' + shell_quote(workspace)
+        cmd += ' --config=' + shell_quote("${workspace}/${config_file}")
+      }
+
+      return closure(cmd)
     }
   }
 
