--- conflicted
+++ resolved
@@ -636,13 +636,9 @@
     String executor_identifier = get_executor_identifier(variant)
     if (!this.docker_images.containsKey(executor_identifier)) {
       // Timeout prevents infinite downloads from blocking the build forever
-<<<<<<< HEAD
-      steps.timeout(time: 1, unit: 'MINUTES', activity: true) {
+      steps.timeout(time: 5, unit: 'MINUTES', activity: true) {
         assert this.repo.startsWith('git+'), "getCiDriver repo URL _must_ start with 'git+' but doesn't: ${this.repo}"
 
-=======
-      steps.timeout(time: 5, unit: 'MINUTES', activity: true) {
->>>>>>> 2c4da86f
         // Use the exact same Hopic version on every build node
         if (!(this.repo ==~ /.*@[0-9a-fA-F]{40}/)) {
           // Split on the last '@' only
