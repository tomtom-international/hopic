/*
 * Copyright (c) 2018 - 2021 TomTom N.V.
 *
 * Licensed under the Apache License, Version 2.0 (the "License");
 * you may not use this file except in compliance with the License.
 * You may obtain a copy of the License at
 *
 *     http://www.apache.org/licenses/LICENSE-2.0
 *
 * Unless required by applicable law or agreed to in writing, software
 * distributed under the License is distributed on an "AS IS" BASIS,
 * WITHOUT WARRANTIES OR CONDITIONS OF ANY KIND, either express or implied.
 * See the License for the specific language governing permissions and
 * limitations under the License.
 */

import groovy.json.JsonOutput
import hudson.model.ParametersDefinitionProperty
import java.text.SimpleDateFormat
import org.jenkinsci.plugins.credentialsbinding.impl.CredentialNotFoundException
import org.jenkinsci.plugins.scriptsecurity.sandbox.RejectedAccessException
import org.jenkinsci.plugins.workflow.job.properties.DisableConcurrentBuildsJobProperty

class ChangeRequest {
  protected steps

  ChangeRequest(steps) {
    this.steps = steps
  }

  protected String shell_quote(word) {
    return "'" + (word as String).replace("'", "'\\''") + "'"
  }

  protected ArrayList line_split(String text) {
    return text.split('\\r?\\n') as ArrayList
  }

  protected boolean maySubmitImpl(String target_commit, String source_commit, boolean allow_cache = true) {
    return !line_split(steps.sh(script: 'LC_ALL=C.UTF-8 TZ=UTC git log ' + shell_quote(target_commit) + '..' + shell_quote(source_commit) + " --pretty='%H:%s' --reverse",
                                label: 'Hopic (internal): retrieving git log',
                                returnStdout: true)
      .trim()).find { line ->
        if (!line) {
          return false
        }
        def (commit, subject) = line.split(':', 2)
        if (subject.startsWith('fixup!') || subject.startsWith('squash!')) {
          steps.println("\033[36m[info] not submitting because commit ${commit} is marked with 'fixup!' or 'squash!': ${subject}\033[39m")
          steps.currentBuild.description = "Not submitting: PR contains fixup! or squash!"
          return true
        }
    }
  }

  public boolean maySubmit(String target_commit, String source_commit, boolean allow_cache = true) {
    return this.maySubmitImpl(target_commit, source_commit, allow_cache)
  }

  public void abort_if_changed(String source_remote) {
  }

  public Map apply(String cmd, String source_remote) {
    assert false : "Change request instance does not override apply()"
  }

  public void notify_build_result(String job_name, String branch, String commit, String result, boolean exclude_branches_filled_with_pr_branch_discovery) {
    // Default NOP
  }
}

class BitbucketPullRequest extends ChangeRequest {
  private url
  private info = null
  private credentialsId
  private refspec
  private restUrl = null
  private baseRestUrl = null
  private keyIds = [:]
  private source_commit = null

  BitbucketPullRequest(steps, url, credentialsId, refspec) {
    super(steps)
    this.url = url
    this.credentialsId = credentialsId
    this.refspec = refspec

    if (this.url != null) {
      this.restUrl = url
        .replaceFirst(/(\/projects\/)/, '/rest/api/1.0$1')
        .replaceFirst(/\/overview$/, '')
      this.baseRestUrl = this.restUrl
        .replaceFirst(/(\/rest)\/.*/, '$1')
    }
  }

  @NonCPS
  private List find_username_replacements(String message) {
    def m = message =~ /(?<!\\)(?<!\S)@(\w+)/

    def user_replacements = []

    m.each { match ->
      def username = match[1]
      if (!username) {
        return
      }

      user_replacements.add([
          username,
          m.start(),
          m.end(),
      ])
    }

    return user_replacements
  }

  private def get_info(allow_cache = true) {
    if (allow_cache && this.info) {
      return this.info
    }
    if (url == null
     || !url.contains('/pull-requests/')) {
     return null
    }
    def info = steps.readJSON(text: steps.httpRequest(
        url: restUrl,
        httpMode: 'GET',
        authentication: credentialsId,
      ).content)
    def merge = steps.readJSON(text: steps.httpRequest(
        url: restUrl + '/merge',
        httpMode: 'GET',
        authentication: credentialsId,
      ).content)
    if (merge.containsKey('canMerge')) {
      info['canMerge'] = merge['canMerge']
    }
    if(merge.containsKey('vetoes')) {
      info['vetoes'] = merge['vetoes']
    }

    // Expand '@user' tokens in pull request description to 'Full Name <Full.Name@example.com>'
    // because we don't have this mapping handy when reading git commit messages.
    if (info.containsKey('description')) {
      def users = [:]

      def user_replacements = find_username_replacements(info.description)

      int last_idx = 0
      String new_description = ''
      user_replacements.each { repl ->
        def (username, start, end) = repl
        if (!users.containsKey(username)) {
          def response = steps.httpRequest(
              url: "${baseRestUrl}/api/1.0/users/${username}",
              httpMode: 'GET',
              authentication: credentialsId,
              validResponseCodes: '200,404',
            )
          def json = response.content ? steps.readJSON(text: response.content) : [:]
          if (response.status == 200) {
            users[username] = json
          } else {
            def errors = json.getOrDefault('errors', [])
            def msg = errors ? errors[0].getOrDefault('message', '') : ''
            steps.println("\033[31m[error] could not find BitBucket user '${username}'${msg ? ': ' : ''}${msg}\033[39m")
          }
        }

        if (users.containsKey(username)) {
          def user = users[username]

          def str = user.getOrDefault('displayName', user.getOrDefault('name', username))
          if (user.emailAddress) {
            str = "${str} <${user.emailAddress}>"
          }

          new_description = new_description + info.description[last_idx..start - 1] + str
          last_idx = end
        }
      }

      new_description = new_description + info.description[last_idx..-1]
      info.description = new_description.replace('\r\n', '\n')
    }

    info['author_time'] = info.getOrDefault('updatedDate', steps.currentBuild.timeInMillis) / 1000.0
    info['commit_time'] = steps.currentBuild.startTimeInMillis / 1000.0
    this.info = info
    return info
  }

  @Override
  public boolean maySubmit(String target_commit, String source_commit, boolean allow_cache = true) {
    if (!super.maySubmitImpl(target_commit, source_commit, allow_cache)) {
      return false
    }
    def cur_cr_info = this.get_info(allow_cache)
    if (cur_cr_info == null
     || cur_cr_info.fromRef == null
     || cur_cr_info.fromRef.latestCommit != source_commit) {
      steps.println("\033[31m[error] failed to get pull request info from BitBucket for ${source_commit}\033[39m")
      return false
    }
    if (!cur_cr_info.canMerge) {
      steps.println("\033[36m[info] not submitting because the BitBucket merge criteria are not met\033[39m")
      steps.currentBuild.description = "Not submitting: Bitbucket merge criteria not met"
      if (cur_cr_info.vetoes) {
        steps.println("\033[36m[info] the following merge condition(s) are not met: \033[39m")
        cur_cr_info.vetoes.each { veto ->
          if (veto.summaryMessage) {
            steps.println("\033[36m[info] summary: ${veto.summaryMessage}\033[39m")
            if (veto.detailedMessage) {
              steps.println("\033[36m[info]   details: ${veto.detailedMessage}\033[39m")
            }
          }
        }
      } else {
        steps.println("\033[36m[info] no information about why merge failed available\033[39m")
      }
    }
    return cur_cr_info.canMerge
  }

  private def current_source_commit(String source_remote) {
    assert steps.env.NODE_NAME != null, "current_source_commit must be executed on a node"
    def (remote_ref, local_ref) = this.refspec.tokenize(':')
    if (remote_ref.startsWith('+'))
      remote_ref = remote_ref.substring(1)

    def refs = line_split(
      steps.sh(
        script: "git ls-remote ${shell_quote(source_remote)}",
        label: 'Hopic: finding last commit of PR',
        returnStdout: true,
      )
    ).collectEntries { line ->
      def (hash, ref) = line.split('\t')
      [(ref): hash]
    }
    return refs[remote_ref] ?: refs["refs/heads/${remote_ref}"] ?: refs["refs/tags/${remote_ref}"]
  }

  @Override
  public void abort_if_changed(String source_remote) {
    if (this.source_commit == null)
      return

    final current_commit = this.current_source_commit(source_remote)
    if (this.source_commit != current_commit) {
      steps.currentBuild.result = 'ABORTED'
      steps.currentBuild.description = 'Aborted: build outdated; change request updated since start'
      steps.error("this build is outdated. Its change request got updated to ${current_commit} (from ${this.source_commit}).")
    }

    if (!this.info
      // we don't care about builds that weren't going to be merged anyway
     || !this.info.canMerge)
      return

    final old_cr_info = this.info
    def cur_cr_info = this.get_info(/* allow_cache=*/ false)
    // keep the cache intact as it's used to generate merge commit messages
    this.info = old_cr_info

    // Ignore the current INPROGRESS build from the merge vetoes
    for (int i = cur_cr_info.getOrDefault('vetoes', []).size() - 1; i >= 0; i--) {
      if (cur_cr_info.vetoes[i].summaryMessage == 'Not all required builds are successful yet') {
        if (!cur_cr_info.canMerge
         && cur_cr_info.vetoes.size() == 1) {
          cur_cr_info.canMerge = true
        }
        cur_cr_info.vetoes.remove(i)
        break
      }
    }

    String msg = ''
    if (!cur_cr_info.canMerge) {
      msg += '\n\033[33m[warning] no longer submitting because the BitBucket merge criteria are no longer met\033[39m'
      if (cur_cr_info.vetoes) {
        msg += '\n\033[36m[info] the following merge condition(s) are not met:'
        cur_cr_info.vetoes.each { veto ->
          if (veto.summaryMessage) {
            msg += "\n[info] summary: ${veto.summaryMessage}"
            if (veto.detailedMessage) {
              msg += "\n[info]   details: ${veto.detailedMessage}"
            }
          }
        }
        msg += '\033[39m'
      }
    }
    final String old_title = old_cr_info.getOrDefault('title', steps.env.CHANGE_TITLE)
    final String cur_title = cur_cr_info.getOrDefault('title', steps.env.CHANGE_TITLE)
    if (cur_title.trim() != old_title.trim()) {
      msg += '\n\033[33m[warning] no longer submitting because the change request\'s title changed\033[39m'
      msg += "\n\033[36m[info] old title: '${old_title}'"
      msg +=         "\n[info] new title: '${cur_title}'\033[39m"
    }
    final String old_description = old_cr_info.containsKey('description') ? old_cr_info.description.trim() : null
    final String cur_description = cur_cr_info.containsKey('description') ? cur_cr_info.description.trim() : null
    if (cur_description != old_description) {
      msg += '\n\033[33m[warning] no longer submitting because the change request\'s description changed\033[39m'
      msg += '\n\033[36m[info] old description:'
      if (old_description == null) {
        msg += ' null'
      } else {
        line_split(old_description).each { line ->
          msg += "\n[info]     ${line}"
        }
      }
      msg += '\n[info] new description:'
      if (cur_description == null) {
        msg += ' null'
      } else {
        line_split(cur_description).each { line ->
          msg += "\n[info]     ${line}"
        }
      }
      msg += '\033[39m'
    }

    // trim() that doesn't strip \033
    while (msg && msg[0] == '\n')
      msg = msg[1..-1]

    if (msg) {
      steps.println(msg)
      steps.currentBuild.result = 'ABORTED'
      if (!cur_cr_info.canMerge) {
        steps.currentBuild.description = "No longer submitting: Bitbucket merge criteria no longer met"
        steps.error("This build is outdated. Merge criteria of its change request are no longer met.")
      } else {
        steps.currentBuild.description = "No longer submitting: change request's metadata changed since start"
        steps.error("This build is outdated. Metadata of its change request changed.")
      }
    }
  }

  @Override
  public Map apply(String cmd, String source_remote) {
    def change_request = this.get_info()
    def extra_params = ''
    if (change_request.containsKey('description')) {
      extra_params += ' --description=' + shell_quote(change_request.description)
    }

    // Record approving reviewers for auditing purposes
    def approvers = change_request.getOrDefault('reviewers', []).findAll { reviewer ->
        return reviewer.approved
      }.collect { reviewer ->
        def str = reviewer.user.getOrDefault('displayName', reviewer.user.name)
        if (reviewer.user.emailAddress) {
          str = "${str} <${reviewer.user.emailAddress}>"
        }
        return str + ':' + reviewer.lastReviewedCommit
      }.sort()
    approvers.each { approver ->
      extra_params += ' --approved-by=' + shell_quote(approver)
    }

    if (this.source_commit == null) {
      // Pin to the head commit of the PR to ensure every node builds the same version, even when the PR gets updated while the build runs
      this.source_commit = this.current_source_commit(source_remote)
    }
    def cr_author = change_request.getOrDefault('author', [:]).getOrDefault('user', [:])
    def output = line_split(steps.sh(script: cmd
                                + ' prepare-source-tree'
                                + ' --author-name=' + shell_quote(cr_author.getOrDefault('displayName', steps.env.CHANGE_AUTHOR))
                                + ' --author-email=' + shell_quote(cr_author.getOrDefault('emailAddress', steps.env.CHANGE_AUTHOR_EMAIL))
                                + ' --author-date=' + shell_quote(String.format("@%.3f", change_request.author_time))
                                + ' --commit-date=' + shell_quote(String.format("@%.3f", change_request.commit_time))
                                + ' merge-change-request'
                                + ' --source-remote=' + shell_quote(source_remote)
                                + ' --source-ref=' + shell_quote(this.source_commit)
                                + ' --change-request=' + shell_quote(change_request.getOrDefault('id', steps.env.CHANGE_ID))
                                + ' --title=' + shell_quote(change_request.getOrDefault('title', steps.env.CHANGE_TITLE))
                                + extra_params,
                          label: 'Hopic: preparing source tree',
                          returnStdout: true)).findAll{it.size() > 0}
    if (output.size() <= 0) {
      return null
    }
    def rv = [
        commit: output.remove(0),
      ]
    if (output.size() > 0) {
      rv.version = output.remove(0)
    }
    return rv
  }

  @Override
  public void notify_build_result(String job_name, String branch, String commit, String result, boolean exclude_branches_filled_with_pr_branch_discovery) {
    def state = (result == 'STARTING'
        ? 'INPROGRESS'
        : (result == 'SUCCESS' ? 'SUCCESSFUL' : 'FAILED')
        )

    def description = steps.currentBuild.description
    if (!description) {
      if        (result == 'STARTING') {
        description = 'The build is in progress...'
      } else if (result == 'SUCCESS') {
        description = 'This change request looks good.'
      } else if (result == 'UNSTABLE') {
        description = 'This change request has test failures.'
      } else if (result == 'FAILURE') {
        description = 'There was a failure building this change request.'
      } else if (result == 'ABORTED') {
        description = 'The build of this change request was aborted.'
      } else {
        description = 'Something is wrong with the build of this change request.'
      }
    }

    // It is impossible to get this Bitbucket branch plugin trait setting via groovy, therefore it is a parameter here
    if (!exclude_branches_filled_with_pr_branch_discovery) {
      branch = "${steps.env.JOB_BASE_NAME}"
    }
    def key = "${job_name}/${branch}"

    if (!this.keyIds[key]) {
      // We could use java.security.MessageDigest instead of relying on a node. But that requires extra script approvals.
      assert steps.env.NODE_NAME != null, "notify_build_result must be executed on a node the first time"
      this.keyIds[key] = steps.sh(script: "echo -n ${shell_quote(key)} | md5sum",
                                  label: 'Hopic (internal): generating unique build key',
                                  returnStdout: true).substring(0, 32)
    }
    def keyid = this.keyIds[key]

    def build_status = JsonOutput.toJson([
        state: state,
        key: keyid,
        url: steps.env.BUILD_URL,
        name: steps.currentBuild.fullDisplayName,
        description: description,
      ])
    steps.httpRequest(
        url: "${baseRestUrl}/build-status/1.0/commits/${commit}",
        httpMode: 'POST',
        contentType: 'APPLICATION_JSON',
        requestBody: build_status,
        authentication: credentialsId,
        validResponseCodes: '204',
      )
  }
}

class ModalityRequest extends ChangeRequest {
  private modality

  ModalityRequest(steps, modality) {
    super(steps)
    this.modality = modality
  }

  @Override
  public Map apply(String cmd, String source_remote) {
    def author_time = steps.currentBuild.timeInMillis / 1000.0
    def commit_time = steps.currentBuild.startTimeInMillis / 1000.0
    def prepare_cmd = (cmd
      + ' prepare-source-tree'
      + ' --author-date=' + shell_quote(String.format("@%.3f", author_time))
      + ' --commit-date=' + shell_quote(String.format("@%.3f", commit_time))
    )
    def full_cmd = "${prepare_cmd} apply-modality-change ${shell_quote(modality)}"
    if (modality == 'BUMP_VERSION') {
      full_cmd = "${prepare_cmd} bump-version"
    }
    def output = line_split(steps.sh(script: full_cmd,
                            label: 'Hopic: preparing modality change to ' + modality,
                            returnStdout: true)).findAll{it.size() > 0}
    if (output.size() <= 0) {
      return null
    }
    def rv = [
        commit: output.remove(0),
      ]
    if (output.size() > 0) {
      rv.version = output.remove(0)
    }
    return rv
  }
}

class NodeExecution {
  String exec_name
  long end_time     // unix epoch time (in ms)
  long request_time // unix epoch time (in ms)
  long start_time   // unix epoch time (in ms)
  String status
}

class LockWaitingTime {
  String lock_name
  Long acquire_time // unix epoch time (in ms) (can be null)
  long release_time // unix epoch time (in ms)
  long request_time // unix epoch time (in ms)
}

class CiDriver {
  private repo
  private steps
  private cmds               = [:]
  private nodes              = [:]
  private checkouts          = [:]
<<<<<<< HEAD
  private docker_images      = [:]
=======
  private scm                = [:]
>>>>>>> aeea71bd
  private stashes            = [:]
  private worktree_bundles   = [:]
  private submit_version     = null
  private change             = null
  private source_commit      = "HEAD"
  private target_commit      = null
  private may_submit_result  = null
  private may_publish_result = null
  private config_file
  private bitbucket_api_credential_id  = null
  private LinkedHashMap<String, LinkedHashMap<Integer, NodeExecution[]>> nodes_usage = [:]
  private ArrayList<LockWaitingTime> lock_times = []

  private final default_node_expr = "Linux && Docker"

  CiDriver(Map params = [:], steps, String repo) {
    this.repo = repo
    this.steps = steps
    this.change = params.change
    this.config_file = params.config
    this.bitbucket_api_credential_id = params.getOrDefault('bb_api_cred_id', 'tt_service_account_creds')
    this.scm = [
      credentialsId: steps.scm.userRemoteConfigs[0].credentialsId,
      refspec: steps.scm.userRemoteConfigs[0].refspec,
      url: steps.scm.userRemoteConfigs[0].url,
    ]
  }

  private def get_change() {
    if (this.change == null) {
      if (steps.env.CHANGE_URL != null
       && steps.env.CHANGE_URL.contains('/pull-requests/'))
      {
        def httpServiceCredential = this.scm.credentialsId
        try {
          steps.withCredentials([steps.usernamePassword(
              credentialsId: httpServiceCredential,
              usernameVariable: 'USERNAME',
              passwordVariable: 'PASSWORD',
              )]) {
          }
        } catch (CredentialNotFoundException e1) {
          try {
            steps.withCredentials([steps.usernamePassword(
                credentialsId: httpServiceCredential,
                keystoreVariable: 'KEYSTORE',
                )]) {
            }
          } catch (CredentialNotFoundException e2) {
            /* Fall back when this credential isn't usable for HTTP(S) Basic Auth */
            httpServiceCredential = this.bitbucket_api_credential_id
          }
        }
        this.change = new BitbucketPullRequest(steps, steps.env.CHANGE_URL, httpServiceCredential, this.scm.refspec)
      }
      // FIXME: Don't rely on hard-coded build parameter, externalize this instead.
      else if (steps.params.MODALITY != null && steps.params.MODALITY != "NORMAL")
      {
        this.change = new ModalityRequest(steps, steps.params.MODALITY)
      }
    }

    return this.change
  }

  private def shell_quote(word) {
    return "'" + (word as String).replace("'", "'\\''") + "'"
  }

  protected ArrayList line_split(String text) {
    return text.split('\\r?\\n') as ArrayList
  }

  private int get_number_of_executors() {
    try {
      return Jenkins.instance.getComputer(steps.env.NODE_NAME).numExecutors
    } catch(org.jenkinsci.plugins.scriptsecurity.sandbox.RejectedAccessException e) {
      steps.println('\033[33m[warning] could not determine number of executors because of missing script approval; '
                  + 'assuming one executor\033[39m')
      return 1
    }
  }

  private String get_executor_identifier(String variant = null) {
    if (variant && get_number_of_executors() > 1) {
      return "${steps.env.NODE_NAME}_${variant}"
    } else {
      return steps.env.NODE_NAME
    }
  }

  public def with_hopic(String variant = null, closure) {
    assert steps.env.NODE_NAME != null, "with_hopic must be executed on a node"

    def tmpdir = steps.pwd(tmp: true)
    def local_home_dir = tmpdir + '/home-local'

    String executor_identifier = get_executor_identifier(variant)
    if (!this.docker_images.containsKey(executor_identifier)) {
      // Timeout prevents infinite downloads from blocking the build forever
      steps.timeout(time: 1, unit: 'MINUTES', activity: true) {
        assert this.repo.startsWith('git+'), "getCiDriver repo URL _must_ start with 'git+' but doesn't: ${this.repo}"

        // Use the exact same Hopic version on every build node
        if (!(this.repo ==~ /.*@[0-9a-fA-F]{40}/)) {
          // Split on the last '@' only
          def split = this.repo[4..-1].split('@')
          def (remote, ref) = [split[0..-2].join('@'), split[-1]]
          def commit = line_split(steps.sh(script: "git ls-remote ${shell_quote(remote)}",
                                           label: 'Hopic (internal): finding latest Hopic commit',
                                           returnStdout: true)).find { line ->
            def (hash, remote_ref) = line.split('\t')
            return (remote_ref == ref || remote_ref == "refs/heads/${ref}" || remote_ref == "refs/tags/${ref}")
          }
          if (commit != null)
          {
            def (hash, remote_ref) = commit.split('\t')
            this.repo = "git+${remote}@${hash}"
          }
        }

        def (remote, ref) = this.repo[4..-1].split('@', 2)

        def docker_src = tmpdir + '/docker-src'
        steps.sh(script: """\
mkdir -p ${shell_quote(local_home_dir)}
mkdir -p ${shell_quote(docker_src)}
cd ${shell_quote(docker_src)}
git init
git fetch --depth=1 ${shell_quote(remote)} ${shell_quote(ref)}
git reset --hard FETCH_HEAD
# Append Hopic install
cat >> hopic/test/docker-images/python/Dockerfile <<EOF
# Install Hopic's dependencies in a separate layer to improve reuse between images produced for different Hopic versions.
ADD setup.py /hopic-reqs/setup.py
RUN mkdir -p /hopic-reqs/hopic/cli \\
 && cd /hopic-reqs \\
 && touch hopic/__init__.py hopic/cli/__init__.py README.rst \\
 && sed -i '/setuptools.scm/ d' setup.py \\
 && python setup.py dist_info \\
 && sed -n 's/^Requires-Dist: // p' hopic.dist-info/METADATA > hopic.dist-info/requires.txt \\
 && cd / \\
 && pip install --no-cache-dir --upgrade virtualenv --requirement /hopic-reqs/hopic.dist-info/requires.txt \\
 && rm -rf /hopic-reqs

RUN pip install --no-cache-dir --upgrade ${shell_quote(this.repo)}
EOF
cp -p setup.py hopic/test/docker-images/python/
docker build --build-arg=PYTHON_VERSION=3.6 --iidfile=${shell_quote(docker_src)}/id.txt hopic/test/docker-images/python
""",
                 label: 'Hopic: installing Hopic',
)
        final imageId = steps.readFile("${docker_src}/id.txt").trim()
        this.docker_images[executor_identifier] = steps.docker.image(imageId)
      }
    }

    return this.docker_images[executor_identifier].inside([
        // Extra writable directories
        "--volume=${steps.env.HOME}:${steps.env.HOME}:rw",
        "--volume=${local_home_dir}:${steps.env.HOME}/.local:rw",

        "--env=HOME=${steps.env.HOME}",

        // Docker in Docker access
        '--volume=/var/run/docker.sock:/var/run/docker.sock',
        "--group-add=${shell_quote(steps.sh(script: 'stat -c %g /var/run/docker.sock', returnStdout: true).trim())}",
      ].join(' ')) {
      def cmd = 'LC_ALL=C.UTF-8 TZ=UTC hopic --color=always'
      if (this.config_file != null) {
        cmd += ' --workspace=' + shell_quote(workspace)
        def config_file_path = shell_quote(this.config_file.startsWith('/') ? "${config_file}" : "${workspace}/${config_file}")
        cmd += ' --config=' + "${config_file_path}"
      }

      return closure(cmd)
    }
  }

  private def with_git_credentials(closure) {
    // Ensure
    try {
      steps.withCredentials([steps.usernamePassword(
          credentialsId: this.scm.credentialsId,
          usernameVariable: 'USERNAME',
          passwordVariable: 'PASSWORD',
          )]) {
          def askpass_program = steps.pwd(tmp: true) + '/jenkins-git-askpass.sh'
          steps.writeFile(
              file: askpass_program,
              text: '''\
#!/bin/sh
case "$1" in
[Uu]sername*) echo ''' + shell_quote(steps.USERNAME) + ''' ;;
[Pp]assword*) echo ''' + shell_quote(steps.PASSWORD) + ''' ;;
esac
''')

          return steps.withEnv(["GIT_ASKPASS=${askpass_program}"]) {
            steps.sh(script: 'chmod 700 "${GIT_ASKPASS}"',
                     label: 'Hopic (internal): mark helper script as executable')
            def r = closure()
            steps.sh(script: 'rm "${GIT_ASKPASS}"',
                     label: 'Hopic (internal): cleaning up')
            return r
          }
      }
    } catch (CredentialNotFoundException e1) {
      try {
        return this.with_credentials([[
          id: this.scm.credentialsId,
          type: 'ssh-key',
          'ssh-command-variable': 'GIT_SSH'
        ]]) {
          return steps.withEnv(["GIT_SSH_VARIANT=ssh"]) {
            return closure()
          }
        }
      } catch (CredentialNotFoundException e2) {
        // Ignore, hoping that we're dealing with a passwordless SSH credential stored at ~/.ssh/id_rsa
        return closure()
      }
    }
  }

  private def with_credentials(credentials, Closure closure) {
    def creds_info = credentials.collect({ currentCredential ->
      def credential_id = currentCredential['id']
      def type          = currentCredential['type']

      if (type == 'username-password') {
        def user_var = currentCredential['username-variable']
        def pass_var = currentCredential['password-variable']
        return [
          white_listed_vars: [
            user_var,
            pass_var,
          ],
          with_credentials: steps.usernamePassword(
            credentialsId: credential_id,
            usernameVariable: user_var,
            passwordVariable: pass_var,)
        ]
      } else if (type == 'file') {
        def file_var = currentCredential['filename-variable']
        return [
          white_listed_vars: [
            file_var,
          ],
          with_credentials: steps.file(
            credentialsId: credential_id,
            variable: file_var,)
        ]
      } else if (type == 'string') {
        def string_var = currentCredential['string-variable']
        return [
          white_listed_vars: [
            string_var,
          ],
          with_credentials: steps.string(
            credentialsId: credential_id,
            variable: string_var,)
        ]
      } else if (type == 'ssh-key') {
        def command_var = currentCredential['ssh-command-variable']

        // normalize id for use as part of environment variable name
        def normalized_id = credential_id.toUpperCase().replaceAll(/[^A-Z0-9_]/, '_')
        def keyfile_var = "KEYFILE_${normalized_id}"
        def username_var = "USERNAME_${normalized_id}"
        def passphrase_var = "PASSPHRASE_${normalized_id}"

        def tmpdir = steps.pwd(tmp: true)
        def askpass_program = "${tmpdir}/jenkins-${normalized_id}-ssh-askpass.sh"
        def ssh_program = "${tmpdir}/jenkins-${normalized_id}-ssh.sh"

        return [
          white_listed_vars: [
            command_var,
          ],
          with_credentials: steps.sshUserPrivateKey(
            credentialsId: credential_id,
            keyFileVariable: keyfile_var,
            usernameVariable: username_var,
            passphraseVariable: passphrase_var,),
          environment: [
            "${command_var}=${ssh_program}",
            "${keyfile_var}=",
            "${username_var}=",
            "${passphrase_var}="
          ],
          files: [
            (askpass_program): {
              steps.writeFile(
                  file: askpass_program,
                  text: '''\
#!/bin/sh
echo ''' + shell_quote(steps.env[passphrase_var] ?: '') + '''
''')
              steps.sh(script: "chmod 700 ${shell_quote(askpass_program)}",
                       label: 'Hopic (internal): mark helper script as executable')
            },
            (ssh_program): {
              steps.writeFile(
                  file: ssh_program,
                  text: '''\
#!/bin/sh
# On OpenSSH versions < 8.4 SSH_ASKPASS gets ignored if DISPLAY is not set,
# even when SSH_ASKPASS_REQUIRE=force.
if [ -z "${DISPLAY:-}" ]; then
  DISPLAY=:123.456
  export DISPLAY
fi
SSH_ASKPASS_REQUIRE=force SSH_ASKPASS='''
+ shell_quote(askpass_program)
+ ''' exec ssh -i '''
+ shell_quote(steps.env[keyfile_var])
+ (steps.env[username_var] != null ? ''' -l ''' + shell_quote(steps.env[username_var]) : '')
+ ''' -o StrictHostKeyChecking=no -o IdentitiesOnly=yes "$@"
''')
              steps.sh(script: "chmod 700 ${shell_quote(ssh_program)}",
                       label: 'Hopic (internal): mark helper script as executable')
            },
          ],
        ]
      }
    })

    if (creds_info.size() == 0) {
      return closure(creds_info)
    }

    def files = creds_info*.files.flatten().collectEntries{it ?: [:]}

    try {
      return steps.withCredentials(creds_info*.with_credentials) {
        files.each { file, write_file ->
          write_file()
        }
        def environment = creds_info*.environment.flatten().findAll{it}
        if (environment) {
          return steps.withEnv(environment) {
            return closure(creds_info)
          }
        } else {
          return closure(creds_info)
        }
      }
    }
    catch (CredentialNotFoundException e) {
      steps.println("\033[31m[error] credential '${credentials*.id}' does not exist or is not of type '${credentials*.type}'\033[39m")
      throw e
    } finally {
      if (files) {
        steps.sh(script: 'rm -f -- ' + files.collect{shell_quote(it.key)}.join(' '),
                 label: 'Hopic (internal): cleaning up')
      }
    }
  }

  private def subcommand_with_credentials(String cmd, String subcmd, credentials, String description) {
    this.with_credentials(credentials) { creds_info ->
      def white_listed_vars = creds_info*.white_listed_vars.flatten().findAll{it}
      steps.sh(script: cmd
        + white_listed_vars.collect{" --whitelisted-var=${shell_quote(it)}"}.join('')
        + ' ' + subcmd,
        label: description)
    }
  }

  private def checkout(String cmd, clean = false) {
    def tmpdir = steps.pwd(tmp: true)
    def workspace = steps.pwd()

    def params = ''
    if (clean) {
      params += ' --clean'
    }

    if (this.has_change()) {
      params += ' --ignore-initial-submodule-checkout-failure'
    }

    def target_ref = get_branch_name()
    if (!target_ref) {
      steps.println('\033[36m[info] target branch is not specified; using GIT_COMMIT.\033[39m')
      target_ref = steps.env.GIT_COMMIT
    }

    params += ' --target-remote=' + shell_quote(this.scm.url)
    params += ' --target-ref='    + shell_quote(target_ref)
    if (this.target_commit) {
      params += ' --target-commit=' + shell_quote(this.target_commit)
    }

    steps.env.GIT_COMMIT = this.with_git_credentials() {
      this.target_commit = steps.sh(script: cmd
                                          + ' checkout-source-tree'
                                          + params,
                                    label: 'Hopic: checking out source tree',
                                    returnStdout: true).trim()
      if (this.get_change() != null) {
        def submit_info = this.get_change().apply(cmd, this.scm.url)
        if (submit_info == null)
        {
          // Marking the build as ABORTED _before_ deleting it to prevent an exception from reincarnating it
          steps.currentBuild.result = 'ABORTED'

          def timerCauses = steps.currentBuild.buildCauses.findAll { cause ->
            cause._class.contains('TimerTriggerCause')
          }
          if (timerCauses) {
            steps.currentBuild.rawBuild.delete()
          }

          steps.error('No changes to build')
        }

        this.submit_version = submit_info.version
        return submit_info.commit
      }
      return this.target_commit
    }

    // Ensure any required extensions are available
    steps.sh(script: "${cmd} install-extensions",
             label: 'Hopic: installing extensions')

    def code_dir_output = tmpdir + '/code-dir.txt'
    if (steps.sh(script: 'LC_ALL=C.UTF-8 TZ=UTC git config --get hopic.code.dir > ' + shell_quote(code_dir_output), returnStatus: true,
                 label: 'Hopic (internal): retrieving Hopic workspace directory') == 0) {
      workspace = steps.readFile(code_dir_output).trim()
    }

    return workspace
  }

  public def get_submit_version() {
    return this.submit_version
  }

  public def has_change() {
    return this.get_change() != null
  }

  private def is_build_a_replay() {
    def r = steps.currentBuild.buildCauses.any{ cause -> cause._class.contains('ReplayCause') }
    if (r) {
      steps.println("\033[36m[info] not submitting because this build is a replay of another build.\033[39m")
      steps.currentBuild.description = "Not submitting: this build is a replay"
    }
    return r
  }

  /**
   * @pre this has to be executed on a node the first time
   */
  public def has_submittable_change() {
    if (this.may_submit_result == null) {
      assert steps.env.NODE_NAME != null, "has_submittable_change must be executed on a node the first time"

      assert !this.has_change() || (this.target_commit != null && this.source_commit != null)
      this.may_submit_result = this.has_change() && this.get_change().maySubmit(target_commit, source_commit, /* allow_cache =*/ false) && !this.is_build_a_replay()
      if (this.may_submit_result) {
        steps.println("\033[36m[info] submitting the commits since all merge criteria are met\033[39m")
        steps.currentBuild.description = "Submitting: all merge criteria are met"
      }
    }
    this.may_submit_result = this.may_submit_result && steps.currentBuild.currentResult == 'SUCCESS'
    return this.may_submit_result
  }

  /**
   * @pre this has to be executed on a node the first time
   */
  public def has_publishable_change() {
    if (this.may_publish_result == null) {
      assert steps.env.NODE_NAME != null, "has_publishable_change must be executed on a node the first time"

      def may_publish = this.with_hopic { cmd ->
        return steps.sh(
            script: "${cmd} may-publish",
            label: 'Hopic (internal): checking if changes may be published',
            returnStatus: true,
          ) == 0
      }
      this.may_publish_result = may_publish && this.has_submittable_change()
    }
    return this.may_publish_result
  }

  /**
   * @pre this has to be executed on a node
   */
  private def ensure_checkout(String cmd, clean = false, String variant = null) {
    assert steps.env.NODE_NAME != null, "ensure_checkout must be executed on a node"
    String executor_identifier = get_executor_identifier(variant)

    if (!this.checkouts.containsKey(executor_identifier)) {
      this.checkouts[executor_identifier] = this.checkout(cmd, clean)
    }
    this.worktree_bundles.each { name, bundle ->
      if (bundle.nodes[executor_identifier]) {
        return
      }
      steps.unstash(name)
      steps.sh(
          script: "${cmd} unbundle-worktrees --bundle=worktree-transfer.bundle",
          label: 'Hopic (internal): unbundle worktrees'
        )
      this.worktree_bundles[name].nodes[executor_identifier] = true
    }
    return this.checkouts[executor_identifier]
  }

  private get_repo_name_and_branch(repo_name, branch = get_branch_name()) {
    return "${repo_name}/${branch}"
  }

  public static version_is_prerelease(final String version) {
    return version ==~ /^(?:0|[1-9][0-9]*)\.(?:0|[1-9][0-9]*)\.(?:0|[1-9][0-9]*)(?:-(?:[-0-9a-zA-Z]+(?:\.[-0-9a-zA-Z])*))(?:\+(?:[-0-9a-zA-Z]+(?:\.[-0-9a-zA-Z])*))?$/
  }

  private boolean is_new_version() {
    def version = this.get_submit_version()
    if (version != null && CiDriver.version_is_prerelease(version)) {
      // Pre-release versions are not new versions
      return false
    }
    return true
  }

  private Map get_ci_locks(cmd, is_publishable_change) {
    def locks = ['global': [], 'from-phase': [:]]
    if (!is_publishable_change) {
      return locks
    } else {
      locks['global'].push(this.get_lock_name())
    }
    def config = steps.readJSON(text: steps.sh(
      script: "${cmd} show-config",
      label: 'Hopic (internal): retrieving additional CI lock names',
      returnStdout: true,
    ))
    def all_locks = config.getOrDefault('ci-locks', []).findAll { lock ->
      if (lock['lock-on-change'] == 'always' || 
        (lock['lock-on-change'] == 'new-version-only' && this.is_new_version())) {
          return true
        }
        return false
    }

    all_locks.each { lock ->
      def lock_name = get_repo_name_and_branch(lock['repo-name'], lock['branch'])
      if (lock.containsKey('from-phase-onward')) {
        locks['from-phase'].get(lock['from-phase-onward'], []).push(lock_name)
      } else {
        locks['global'].push(lock_name)
      }
    }
    return locks
  }

  /**
   * @return name of target branch that we're building.
   */
  public String get_branch_name() {
    steps.env.CHANGE_TARGET ?: steps.env.BRANCH_NAME
  }

  /**
   * @return a lock name unique to the target repository
   */
  public String get_lock_name() {
    def repo_url  = this.scm.url
    def repo_name = repo_url.tokenize('/')[-2..-1].join('/') - ~/\.git$/ // "${project}/${repo}"
    get_repo_name_and_branch(repo_name)
  }

  /**
   * @return name of job that we're building
   */
  public String get_job_name() {
    def last_item_in_project_name = steps.currentBuild.projectName
    def project_name = steps.currentBuild.fullProjectName
    return project_name.take(project_name.lastIndexOf(last_item_in_project_name)
                                         .with { it < 2 ? project_name.size() : it - 1 })
  }

  /**
   * @return a tuple of build name and build identifier
   *
   * The build identifier is just the stringified build number for builds on branches.
   * For builds on pull requests it's the PR number plus build number on this PR.
   */
  public Tuple get_build_id() {
    def job_name = get_job_name()
    def branch = get_branch_name()
    String build_name = "${job_name}/${branch}".replaceAll(/\/|%2F/, ' :: ')

    String build_identifier = (steps.env.CHANGE_TARGET ? "PR-${steps.env.CHANGE_ID} " : '') + "${steps.currentBuild.number}"

    [build_name, build_identifier]
  }

  public Map<String, Map<Integer, NodeExecution[]>> get_node_allocations() {
    return this.nodes_usage
  }


  public AbstractList<LockWaitingTime> get_lock_metrics() {
    return this.lock_times
  }

  /**
   * Unstash everything previously stashed on other nodes that we didn't yet unstash here.
   *
   * @pre this has to be executed on a node
   */
  private def ensure_unstashed(String variant = null) {
    assert steps.env.NODE_NAME != null, "ensure_unstashed must be executed on a node"

    String executor_identifier = get_executor_identifier(variant)

    this.stashes.each { name, stash ->
      if (stash.nodes[executor_identifier]) {
        return
      }
      steps.dir(stash.dir) {
        steps.unstash(name)
      }
      this.stashes[name].nodes[executor_identifier] = true
    }
  }

  /**
   * @pre this has to be executed on a node
   */
  private def pin_variant_to_current_node(String variant) {
    assert steps.env.NODE_NAME != null, "pin_variant_to_current_node must be executed on a node"

    if (!this.nodes.containsKey(variant)) {
      this.nodes[variant] = steps.env.NODE_NAME
    }
  }

  private void archive_artifacts_if_enabled(Map meta, String workspace, boolean error_occurred, Closure get_build_info) {
    def archiving_cfg = meta.containsKey('archive') ? 'archive' : meta.containsKey('fingerprint') ? 'fingerprint' : null
    if (!archiving_cfg) {
      return
    }

    def upload_on_failure = meta[archiving_cfg].getOrDefault('upload-on-failure', false)
    if (!upload_on_failure && (error_occurred || steps.currentBuild.currentResult != 'SUCCESS')) {
      return
    }

    def artifacts = meta[archiving_cfg].artifacts
    if (artifacts == null) {
      steps.error("Archive configuration entry for ${phase}.${variant} does not contain 'artifacts' property")
    }
    steps.dir(workspace) {
      artifacts.each { artifact ->
        def pattern = artifact.pattern.replace('(*)', '*')
        if (archiving_cfg == 'archive') {
          steps.archiveArtifacts(
              artifacts: pattern,
              fingerprint: meta.archive.getOrDefault('fingerprint', true),
              allowEmptyArchive: meta.archive['allow-missing']
            )
        } else if (archiving_cfg == 'fingerprint') {
          steps.fingerprint(pattern)
        }
      }
      if (meta[archiving_cfg].containsKey('upload-artifactory')) {
        def server_id = meta[archiving_cfg]['upload-artifactory'].id
        if (server_id == null) {
          steps.error("Artifactory upload configuration entry for ${phase}.${variant} does not contain 'id' property to identify Artifactory server")
        }
        def uploadSpec = JsonOutput.toJson([
            files: artifacts.collect { artifact ->
              def fileSpec = [
                pattern: artifact.pattern,
                target: artifact.target,
              ]
              if (fileSpec.target == null) {
                steps.error("Artifactory upload configuration entry for ${phase}.${variant} does not contain 'target' property to identify target repository")
              }
              if (artifact.props != null) {
                fileSpec.props = artifact.props
              }
              return fileSpec
            }
          ])
        def buildInfo = get_build_info(server_id)
        def server = steps.Artifactory.server server_id
        server.upload(spec: uploadSpec, buildInfo: buildInfo)
        // Work around Artifactory Groovy bug
        server = null
      }
    }
  }

  public def on_build_node(Map params = [:], Closure closure) {
    def node_expr = (
           params.node_expr
        ?: this.nodes.collect { variant, node -> node }.join(" || ")
        ?: params.getOrDefault('default_node_expr', this.default_node_expr)
      )

    return this.on_node([node_expr: node_expr, exec_name: params.name]) {
      return this.with_hopic { cmd ->
        this.ensure_checkout(cmd, params.getOrDefault('clean', false))
        this.ensure_unstashed()
        return closure(cmd)
      }
    }
  }

  private def with_workspace_for_variant(String variant, Closure closure) {
    if (get_number_of_executors() > 1) {
      /*
       * If the node has more than one executor, unfortunately, we'll need to manually handle workspaces,
       * as Jenkins has no means of requesting specific executors and workspaces on a node.
       */
      steps.println('\033[36m[info] node has multiple executors; Hopic will manage workspaces\033[39m')

      String target_identifier = (steps.env.CHANGE_TARGET ? "PR-${steps.env.CHANGE_ID}" : get_branch_name())
      String workspace_spec = "${get_job_name()}_${target_identifier}_${variant}"
      steps.ws(workspace_spec) {
        /* We need to be somewhat paranoid, as `steps.ws` is not guaranteed to give us the path we expect */
        String pwd = steps.pwd().replaceAll(/(\/|\\)+$/, "") // Strip any trailing slashes/backslashes
        assert pwd.endsWith(workspace_spec) :
               "Jenkins did not yield the correct workspace path (" + steps.pwd() + "), try rebuilding"

        return closure()
      }
    } else {
      return closure()
    }
  }

  private String determine_error_build_result(Exception e) {
    return e.getClass() == org.jenkinsci.plugins.workflow.steps.FlowInterruptedException ? 'ABORTED' : 'FAILURE'
  }

  private long get_unix_epoch_time() {
    return System.currentTimeMillis()
  }

  private def on_node(Map node_params = [:], Closure closure) {
    def node_expr = node_params.getOrDefault("node_expr", this.default_node_expr)
    def exec_name = node_params.exec_name
    def request_time = this.get_unix_epoch_time()
    return steps.node(node_expr) {
      NodeExecution usage_entry
      if (exec_name != null) {
        usage_entry = new NodeExecution(exec_name: exec_name, request_time: request_time, start_time: this.get_unix_epoch_time())
        this.nodes_usage.get(steps.env.NODE_NAME, [:]).get(steps.env.EXECUTOR_NUMBER as Integer, []).add(usage_entry)
      }
      def build_result = 'SUCCESS'
      try {
        return closure()
      } catch(Exception e) {
        build_result = this.determine_error_build_result(e)
        throw e
      } finally {
        if (exec_name != null) {
          assert usage_entry != null
          assert usage_entry.exec_name == exec_name
          usage_entry.end_time = this.get_unix_epoch_time()
          usage_entry.status = steps.currentBuild.currentResult != 'SUCCESS' ? steps.currentBuild.currentResult : build_result
        }
      }
    }
  }

  @NonCPS
  private def determine_props() {
    List props = null
    try {
      props = steps.currentBuild.rawBuild.parent.properties.collect { k, v -> v }

      def non_param_props = []
      def params = [:]
      props.each {
        if (it instanceof ParametersDefinitionProperty) {
          it.parameterDefinitions.each {
            params[it.name] = it
          }
        } else {
          non_param_props << it
        }
      }
      return [non_param_props, params]
    } catch (RejectedAccessException e) {
      return [props, null]
    }
  }

  private def extend_build_properties() {
    def (props, params) = determine_props()
    if (props == null) {
      steps.echo('\033[33m[warning] could not determine build properties, will not add extra properties\033[39m')
      return
    }

    if (!props.any { it instanceof DisableConcurrentBuildsJobProperty }) {
      props.add(steps.disableConcurrentBuilds())
    }

    if (params == null) {
      steps.echo('\033[33m[warning] could not determine build parameters, will not add extra parameters\033[39m')
    } else {
      if (!params.containsKey('HOPIC_VERBOSITY')) {
        params['HOPIC_VERBOSITY'] = steps.choice(
          name:        'HOPIC_VERBOSITY',
          description: 'Verbosity level to execute Hopic at.',
          choices:     ['INFO', 'DEBUG'],
        )
      }
      if (!params.containsKey('GIT_VERBOSITY')) {
        params['GIT_VERBOSITY'] = steps.choice(
          name:        'GIT_VERBOSITY',
          description: 'Verbosity level to execute Hopic\'s Git commands at.',
          choices:     ['INFO', 'DEBUG'],
        )
      }
      if (!params.containsKey('CLEAN')) {
        params['CLEAN'] = steps.booleanParam(
          name:        'CLEAN',
          description: 'Clean build',
          defaultValue: false,
        )
      }

      props.add(steps.parameters(params.values()))
    }
    steps.properties(props)
  }

  private def decorate_output(Closure closure) {
    steps.timestamps {
      steps.ansiColor('xterm') {
        if (steps.env.GIT_VERBOSITY != null
         && steps.env.GIT_VERBOSITY.toUpperCase() == 'DEBUG'
         && steps.env.GIT_PYTHON_TRACE == null) {
          return steps.withEnv(['GIT_PYTHON_TRACE=full']) {
            return closure()
          }
        } else {
          return closure()
        }
      }
    }
  }

  private epoch_to_UTC_time(long time) {
    return new Date(time)
  }

  private def print_node_usage() {
    def largest_name_size = this.nodes_usage.collect { it.value.collect { it.value.collect { it.exec_name.size() }}}.flatten().max { it }
    String printable_string = ""
    this.nodes_usage.each { node, executor ->
      printable_string += "node: ${node}\n"
        def nesting_spaces = 2
        executor.each { executor_number, allocation ->
          if (executor.size() > 1) {
            printable_string += "  executor number: ${executor_number}\n"
            nesting_spaces = 4
          }
          allocation.each {
            printable_string += String.format("${' '.multiply(nesting_spaces)}%-${largest_name_size}s request time: %s start time: %s end time: %s status: %s\n",
              it.exec_name,
              new SimpleDateFormat("HH:mm:ss").format(epoch_to_UTC_time(it.request_time)),
              new SimpleDateFormat("HH:mm:ss").format(epoch_to_UTC_time(it.start_time)),
              new SimpleDateFormat("HH:mm:ss").format(epoch_to_UTC_time(it.end_time)),
              it.status
            )
          }
        }
      printable_string += "\n"
    }
    steps.print(printable_string.trim())
  }

  private void build_variant(String phase, String variant, String cmd, String workspace, Map artifactoryBuildInfo, String hopic_extra_arguments) {
    steps.stage("${phase}-${variant}") {
      // Interruption point (just after potentially lengthy node acquisition):
      // abort PR builds that got changed since the start of this build
      if (this.has_change()) {
        this.with_git_credentials() {
          this.get_change().abort_if_changed(this.scm.url)
        }
      }

      // Meta-data retrieval needs to take place on the executing node to ensure environment variable expansion happens properly
      def meta = steps.readJSON(text: steps.sh(
          script: "${cmd} getinfo --phase=" + shell_quote(phase) + ' --variant=' + shell_quote(variant),
          label: "Hopic: retrieving configuration for phase '${phase}', variant '${variant}'",
          returnStdout: true,
        ))

      def error_occurred = false
      try {
        this.subcommand_with_credentials(
            cmd + hopic_extra_arguments,
            'build'
          + ' --phase=' + shell_quote(phase)
          + ' --variant=' + shell_quote(variant)
          , meta.getOrDefault('with-credentials', []),
          , "Hopic: running build for phase '" + phase + "',  variant '" + variant + "'"
          )
      } catch(Exception e) {
        error_occurred = true // Jenkins only sets its currentResult to Failure after all user code is executed
        throw e
      } finally {
        this.archive_artifacts_if_enabled(meta, workspace, error_occurred) { server_id ->
          if (!artifactoryBuildInfo.containsKey(server_id)) {
            def newBuildInfo = steps.Artifactory.newBuildInfo()
            def (build_name, build_identifier) = get_build_id()
            newBuildInfo.name = build_name
            newBuildInfo.number = build_identifier
            artifactoryBuildInfo[server_id] = newBuildInfo
          }
          return artifactoryBuildInfo[server_id]
        }
        if (meta.containsKey('junit')) {
          steps.dir(workspace) {
            meta.junit['test-results'].each { result ->
              steps.junit(
                testResults: result,
                allowEmptyResults: meta.junit['allow-missing'])
            }
          }
        }
      }

      def executor_identifier = get_executor_identifier(variant)
      // FIXME: re-evaluate if we can and need to get rid of special casing for stashing
      if (meta.containsKey('stash')) {
        def name  = "${phase}-${variant}"
        def params = [
            name: name,
          ]
        if (meta.stash.containsKey('includes')) {
          params['includes'] = meta.stash.includes
        }
        def stash_dir = workspace
        if (meta.stash.containsKey('dir')) {
          if (meta.stash.dir.startsWith('/')) {
            stash_dir = meta.stash.dir
          } else {
            stash_dir = "${workspace}/${meta.stash.dir}"
          }
        }
        // Make stash locations node-independent by making them relative to the Jenkins workspace
        if (stash_dir.startsWith('/')) {
          def cwd = steps.pwd()
          // This check, unlike relativize() below, doesn't depend on File() and thus doesn't require script approval
          if (stash_dir == cwd) {
            stash_dir = '.'
          } else {
            cwd = new File(cwd).toPath()
            stash_dir = cwd.relativize(new File(stash_dir).toPath()) as String
          }
          if (stash_dir == '') {
            stash_dir = '.'
          }
        }
        steps.dir(stash_dir) {
          steps.stash(params)
        }
        this.stashes[name] = [dir: stash_dir, nodes: [(executor_identifier): true]]
      }
      if (meta.containsKey('worktrees')) {
        def name = "${phase}-${variant}-worktree-transfer.bundle"
        steps.stash(
            name: name,
            includes: 'worktree-transfer.bundle',
          )
        this.worktree_bundles[name] = [nodes: [(executor_identifier): true]]
      }

      // Interruption point (just before node release potentially followed by lengthy node acquisition):
      // abort PR builds that got changed since the start of this build
      if (this.has_change()) {
        this.with_git_credentials() {
          this.get_change().abort_if_changed(this.scm.url)
        }
      }
    }
  }

  public def with_locks(List<String> lock_names) {
    return { closure ->
      if (lock_names.size()) {
        def lock_closure = { locked_closure ->
          if (lock_names.size() > 1) {
            steps.lock(resource: lock_names[0], extra: lock_names[1..-1].collect{['resource': it]}) {
              locked_closure()
            }
          } else {
            steps.lock(lock_names[0]) {
              locked_closure()
            }
          }
        }

        def acquire_time = null
        def lock_request_time = this.get_unix_epoch_time()
        try {
          return lock_closure {
            acquire_time = this.get_unix_epoch_time()
            return closure()
          }
        } finally {
          def lock_release_time = this.get_unix_epoch_time()
          lock_names.each {
            this.lock_times.add(new LockWaitingTime(lock_name: it, acquire_time: acquire_time, request_time: lock_request_time, release_time: lock_release_time))
          }
        }
      } else {
        // NOP as default 
        closure()
      }
    }
  }

  private def build_phases(phases, clean, artifactoryBuildInfo, hopic_extra_arguments, submit_meta, from_phases_locks, previous_phase_locks = []) {
    if (!phases) {
      return submit_if_needed(submit_meta, hopic_extra_arguments)
    }
    def build_phases_func = { locks ->
      build_phases(phases, clean, artifactoryBuildInfo, hopic_extra_arguments, submit_meta, from_phases_locks, locks ?: previous_phase_locks)
    }
    def is_build_successful = steps.currentBuild.currentResult == 'SUCCESS'
    final phase = phases.keySet().first()
    // Make sure steps exclusive to changes are skipped when a failure occurred during one of the previous phases.
    final variants = phases.remove(phase).findAll { variant, meta ->
      def run_on_change = meta.run_on_change
      if (run_on_change == 'only' || run_on_change == 'new-version-only') {
        // run_on_change variants should not be executed for unstable builds 
        if (!is_build_successful) {
          steps.println("Skipping variant ${variant} in ${phase} because build is not successful")
          return false
        }
      }
      return true
    }

    def current_phase_locks = is_build_successful ? from_phases_locks.getOrDefault(phase, []) + previous_phase_locks : []
    // Skip creation of a stage for phases with no variants to execute
    if (variants.size() != 0) {
      def lock_phase_onward_if_necessary = this.with_locks(current_phase_locks)
      lock_phase_onward_if_necessary {
        steps.stage(phase) {
          def stepsForBuilding = variants.collectEntries { variant, meta ->
            def label = meta.label
            [ (variant): {
              if (this.nodes.containsKey(variant)) {
                label = this.nodes[variant]
              }
              this.on_node(node_expr: label, exec_name: "${phase}-${variant}") {
                with_workspace_for_variant(variant) {
                  this.with_hopic(variant) { cmd ->
                    // If working with multiple executors on this node, uniquely identify this node by variant
                    // to ensure the correct workspace.
                    final workspace = this.ensure_checkout(cmd, clean, variant)
                    this.pin_variant_to_current_node(variant)

                    this.ensure_unstashed(variant)

                    if (!meta.nop) {
                      this.build_variant(phase, variant, cmd, workspace, artifactoryBuildInfo, hopic_extra_arguments)
                    }

                    // Execute a string of uninterrupted phases with our current variant for which we don't need to wait on preceding phases
                    //
                    // Using a regular for loop because we need to break out of it early and .takeWhile doesn't work with closures defined in CPS context
                    for (next_phase in phases.keySet()) {
                      final next_variants = phases[next_phase]

                      if (!next_variants.containsKey(variant)
                      // comparing against 'false' directly because we want to reject 'null' too
                      || next_variants[variant].wait_on_full_previous_phase != false) {
                        break
                      }

                      // Prevent executing this variant again during the phase it really belongs too
                      final next_variant = next_variants.remove(variant)
                      assert next_variant.run_on_change == 'always'

                      // Execute this variant's next phase already.
                      // Because the user asked for it, in order not to relinquish this node until we really have to.
                      if (!next_variant.nop) {
                        this.build_variant(next_phase, variant, cmd, workspace, artifactoryBuildInfo, hopic_extra_arguments)
                      }
                    }
                  }
                }
              }
            }]
          }
          steps.parallel stepsForBuilding
        }
        build_phases_func()
      }
    } else {
      build_phases_func(current_phase_locks)
    }
  }

  private def submit_if_needed(submit_meta, hopic_extra_arguments) {
    if (this.may_submit_result != false) {
      this.on_build_node(node_expr: submit_meta['node-label'], name: 'submit') { cmd ->
        if (!this.has_submittable_change()) {
          // Prevent reporting 'submit' as having run as we didn't actually do anything
          def usage_entry = this.nodes_usage[steps.env.NODE_NAME][steps.env.EXECUTOR_NUMBER as Integer].pop()
          assert usage_entry.exec_name == 'submit'
          return
        }

        steps.stage('submit') {
          this.with_git_credentials() {
            this.get_change().abort_if_changed(this.scm.url)
            this.subcommand_with_credentials(
                cmd + hopic_extra_arguments,
                'submit'
              , submit_meta.getOrDefault('with-credentials', []),
              'Hopic: submitting merge')
          }
        }
      }
    }
  }

  public def build(Map buildParams = [:]) {
    def clean = buildParams.getOrDefault('clean', false)
    def default_node = buildParams.getOrDefault('default_node_expr', this.default_node_expr)
    def exclude_branches_filled_with_pr_branch_discovery = buildParams.getOrDefault('exclude_branches_filled_with_pr_branch_discovery', true)

    this.extend_build_properties()
    this.decorate_output {
      def (phases, is_publishable_change, submit_meta, locks) = this.on_node(node_expr: default_node, exec_name: "hopic-init") {
        return this.with_hopic { cmd ->
          def workspace = steps.pwd()

          /*
           * We're splitting the enumeration of phases and variants from their execution in order to
           * enable Jenkins to execute the different variants within a phase in parallel.
           *
           * In order to do this we only check out the CI config file to the orchestrator node.
           */
          def scm = steps.checkout(steps.scm)

          // Don't trust Jenkin's scm.GIT_COMMIT because it sometimes lies
          steps.env.GIT_COMMIT          = steps.sh(script: 'LC_ALL=C.UTF-8 TZ=UTC git rev-parse HEAD',
                                                   label: 'Hopic (internal): determine current commit (because Jenkins lies!)',
                                                   returnStdout: true).trim()
          steps.env.GIT_COMMITTER_NAME  = scm.GIT_COMMITTER_NAME
          steps.env.GIT_COMMITTER_EMAIL = scm.GIT_COMMITTER_EMAIL
          steps.env.GIT_AUTHOR_NAME     = scm.GIT_AUTHOR_NAME
          steps.env.GIT_AUTHOR_EMAIL    = scm.GIT_AUTHOR_EMAIL

          if (steps.env.CHANGE_TARGET) {
            this.source_commit = steps.env.GIT_COMMIT
          }

          // Force a full based checkout & change application, instead of relying on the checkout done above, to ensure that we're building the list of phases and
          // variants to execute (below) using the final config file.
          this.ensure_checkout(cmd, clean)

          def phases = steps.readJSON(text: steps.sh(
              script: "${cmd} getinfo",
              label: 'Hopic: retrieving execution graph',
              returnStdout: true,
            )).collectEntries { phase, variants ->
            [
              (phase): variants.collectEntries { variant, meta ->
                [
                  (variant): [
                    label: meta.getOrDefault('node-label', default_node),
                    nop: meta.getOrDefault('nop', false),
                    run_on_change: meta.getOrDefault('run-on-change', 'always'),
                    wait_on_full_previous_phase: meta.getOrDefault('wait-on-full-previous-phase', true),
                  ]
                ]
              }
            ]
          }

          def submit_meta = steps.readJSON(text: steps.sh(
              script: "${cmd} getinfo --post-submit",
              label: 'Hopic (internal): running post submit',
              returnStdout: true,
            ))

          def is_publishable = this.has_publishable_change()

          if (is_publishable) {
            // Ensure a new checkout is performed because the target repository may change while waiting for the lock
            final executor_identifier = get_executor_identifier()
            this.checkouts.remove(executor_identifier)
          }

          // Report start of build. _Must_ come after having determined whether this build is submittable and
          // publishable, because it may affect the result of the submittability check.
          if (this.change != null) {
            this.change.notify_build_result(get_job_name(), steps.env.CHANGE_BRANCH, this.source_commit, 'STARTING', exclude_branches_filled_with_pr_branch_discovery)
            this.change.notify_build_result(get_job_name(), steps.env.CHANGE_TARGET, steps.env.GIT_COMMIT, 'STARTING', exclude_branches_filled_with_pr_branch_discovery)
          }

          return [phases, is_publishable, submit_meta, get_ci_locks(cmd, is_publishable)]
        }
      }

      def lock_if_necessary = this.with_locks(locks.global)

      def artifactoryBuildInfo = [:]
      def hopic_extra_arguments = is_publishable_change ? ' --publishable-version': ''

      try {
        lock_if_necessary {
          phases = phases.collectEntries { phase, variants ->
            // Make sure steps exclusive to changes, or not intended to execute for changes, are skipped when appropriate
            [
              (phase): variants.findAll { variant, meta ->
                def run_on_change = meta.run_on_change

                if (run_on_change == 'always') {
                  return true
                } else if (run_on_change == 'never') {
                  return !this.has_change()
                } else if (run_on_change == 'only' || run_on_change == 'new-version-only') {
                  if (this.source_commit == null
                   || this.target_commit == null) {
                    // Don't have enough information to determine whether this is a submittable change: assume it is
                    return true
                  }
                  if (run_on_change == 'new-version-only' && !this.is_new_version()) {
                    return false
                  }
                  return is_publishable_change
                }
                assert false : "Unknown 'run-on-change' option: ${run_on_change}"
              },
            ]
          }
          // Clear the target commit hash that we determined outside of 'lock_if_necessary' because the target branch
          // may have moved forward while we didn't hold the lock.
          this.target_commit = null
          this.build_phases(phases, clean, artifactoryBuildInfo, hopic_extra_arguments, submit_meta, locks['from-phase'])
        }

        if (artifactoryBuildInfo) {
          assert this.nodes : "When we have artifactory build info we expect to have execution nodes that it got produced on"
          this.on_build_node { cmd ->
            def config = steps.readJSON(text: steps.sh(
                script: "${cmd} show-config",
                label: 'Hopic (internal): determine Artifactory promotion configuration',
                returnStdout: true,
              ))

            artifactoryBuildInfo.each { server_id, buildInfo ->
              def promotion_config = config.getOrDefault('artifactory', [:]).getOrDefault('promotion', [:]).getOrDefault(server_id, [:])

              def server = steps.Artifactory.server server_id
              server.publishBuildInfo(buildInfo)
              if (promotion_config.containsKey('target-repo')
               && is_publishable_change) {
                server.promote(
                    targetRepo:  promotion_config['target-repo'],
                    buildName:   buildInfo.name,
                    buildNumber: buildInfo.number,
                  )
              }
              // Work around Artifactory Groovy bug
              server = null
            }
          }
        }
      } catch(Exception e) {
        if (this.change != null) {
          def buildStatus = this.determine_error_build_result(e)
          this.change.notify_build_result(
              get_job_name(), steps.env.CHANGE_BRANCH, this.source_commit, buildStatus, exclude_branches_filled_with_pr_branch_discovery)
          this.change.notify_build_result(
              get_job_name(), steps.env.CHANGE_TARGET, steps.env.GIT_COMMIT, buildStatus, exclude_branches_filled_with_pr_branch_discovery)
        }
        throw e
      } finally {
        this.print_node_usage()
      }

      if (this.change != null) {
        this.change.notify_build_result(get_job_name(), steps.env.CHANGE_BRANCH, this.source_commit, steps.currentBuild.result ?: 'SUCCESS', exclude_branches_filled_with_pr_branch_discovery)
        this.change.notify_build_result(get_job_name(), steps.env.CHANGE_TARGET, steps.env.GIT_COMMIT, steps.currentBuild.result ?: 'SUCCESS', exclude_branches_filled_with_pr_branch_discovery)
      }
    }
  }
}

/**
  * getCiDriver()
  */

def call(Map params = [:], String repo) {
  return new CiDriver(params, this, repo)
}<|MERGE_RESOLUTION|>--- conflicted
+++ resolved
@@ -508,11 +508,8 @@
   private cmds               = [:]
   private nodes              = [:]
   private checkouts          = [:]
-<<<<<<< HEAD
   private docker_images      = [:]
-=======
   private scm                = [:]
->>>>>>> aeea71bd
   private stashes            = [:]
   private worktree_bundles   = [:]
   private submit_version     = null
@@ -648,9 +645,9 @@
 cat >> hopic/test/docker-images/python/Dockerfile <<EOF
 # Install Hopic's dependencies in a separate layer to improve reuse between images produced for different Hopic versions.
 ADD setup.py /hopic-reqs/setup.py
-RUN mkdir -p /hopic-reqs/hopic/cli \\
+RUN mkdir -p /hopic-reqs/hopic/cli /hopic-reqs/hopic/template \\
  && cd /hopic-reqs \\
- && touch hopic/__init__.py hopic/cli/__init__.py README.rst \\
+ && touch hopic/__init__.py hopic/cli/__init__.py hopic/template/__init__.py README.rst \\
  && sed -i '/setuptools.scm/ d' setup.py \\
  && python setup.py dist_info \\
  && sed -n 's/^Requires-Dist: // p' hopic.dist-info/METADATA > hopic.dist-info/requires.txt \\
