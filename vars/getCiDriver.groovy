/*
 * Copyright (c) 2018 - 2020 TomTom N.V. (https://tomtom.com)
 *
 * Licensed under the Apache License, Version 2.0 (the "License");
 * you may not use this file except in compliance with the License.
 * You may obtain a copy of the License at
 *
 *     http://www.apache.org/licenses/LICENSE-2.0
 *
 * Unless required by applicable law or agreed to in writing, software
 * distributed under the License is distributed on an "AS IS" BASIS,
 * WITHOUT WARRANTIES OR CONDITIONS OF ANY KIND, either express or implied.
 * See the License for the specific language governing permissions and
 * limitations under the License.
 */

import groovy.json.JsonOutput
import org.jenkinsci.plugins.credentialsbinding.impl.CredentialNotFoundException
import org.jenkinsci.plugins.scriptsecurity.sandbox.RejectedAccessException

class ChangeRequest {
  protected steps

  ChangeRequest(steps) {
    this.steps = steps
  }

  protected def shell_quote(word) {
    return "'" + (word as String).replace("'", "'\\''") + "'"
  }

  protected ArrayList line_split(String text) {
    return text.split('\\r?\\n') as ArrayList
  }

  protected def maySubmitImpl(target_commit, source_commit, allow_cache = true) {
    return !line_split(steps.sh(script: 'LC_ALL=C.UTF-8 TZ=UTC git log ' + shell_quote(target_commit) + '..' + shell_quote(source_commit) + " --pretty='%H:%s' --reverse", returnStdout: true)
      .trim()).find { line ->
        if (!line) {
          return false
        }
        def (commit, subject) = line.split(':', 2)
        if (subject.startsWith('fixup!') || subject.startsWith('squash!')) {
          steps.println("\033[36m[info] not submitting because commit ${commit} is marked with 'fixup!' or 'squash!': ${subject}\033[39m")
          steps.currentBuild.description = "Not submitting: PR contains fixup! or squash!"
          return true
        }
    }
  }

  public def maySubmit(target_commit, source_commit, allow_cache = true) {
    return this.maySubmitImpl(target_commit, source_commit, allow_cache)
  }

  public def apply(cmd, source_remote) {
    assert false : "Change request instance does not override apply()"
  }

  public def notify_build_result(String job_name, String branch, String commit, String result, boolean exclude_branches_filled_with_pr_branch_discovery) {
    // Default NOP
  }
}

class BitbucketPullRequest extends ChangeRequest {
  private url
  private info = null
  private credentialsId
  private restUrl = null
  private baseRestUrl = null
  private keyIds = [:]

  BitbucketPullRequest(steps, url, credentialsId) {
    super(steps)
    this.url = url
    this.credentialsId = credentialsId

    if (this.url != null) {
      this.restUrl = url
        .replaceFirst(/(\/projects\/)/, '/rest/api/1.0$1')
        .replaceFirst(/\/overview$/, '')
      this.baseRestUrl = this.restUrl
        .replaceFirst(/(\/rest)\/.*/, '$1')
    }
  }

  @NonCPS
  private List find_username_replacements(String message) {
    def m = message =~ /(?<!\\)(?<!\S)@(\w+)/

    def user_replacements = []

    m.each { match ->
      def username = match[1]
      if (!username) {
        return
      }

      user_replacements.add([
          username,
          m.start(),
          m.end(),
      ])
    }

    return user_replacements
  }

  private def get_info(allow_cache = true) {
    if (allow_cache && this.info) {
      return this.info
    }
    if (url == null
     || !url.contains('/pull-requests/')) {
     return null
    }
    def info = steps.readJSON(text: steps.httpRequest(
        url: restUrl,
        httpMode: 'GET',
        authentication: credentialsId,
      ).content)
    def merge = steps.readJSON(text: steps.httpRequest(
        url: restUrl + '/merge',
        httpMode: 'GET',
        authentication: credentialsId,
      ).content)
    if (merge.containsKey('canMerge')) {
      info['canMerge'] = merge['canMerge']
    }
    if(merge.containsKey('vetoes')) {
      info['vetoes'] = merge['vetoes']
    }

    // Expand '@user' tokens in pull request description to 'Full Name <Full.Name@example.com>'
    // because we don't have this mapping handy when reading git commit messages.
    if (info.containsKey('description')) {
      def users = [:]

      def user_replacements = find_username_replacements(info.description)

      int last_idx = 0
      String new_description = ''
      user_replacements.each { repl ->
        def (username, start, end) = repl
        if (!users.containsKey(username)) {
          def response = steps.httpRequest(
              url: "${baseRestUrl}/api/1.0/users/${username}",
              httpMode: 'GET',
              authentication: credentialsId,
              validResponseCodes: '200,404',
            )
          def json = response.content ? steps.readJSON(text: response.content) : [:]
          if (response.status == 200) {
            users[username] = json
          } else {
            def errors = json.getOrDefault('errors', [])
            def msg = errors ? errors[0].getOrDefault('message', '') : ''
            steps.println("\033[31m[error] could not find BitBucket user '${username}'${msg ? ': ' : ''}${msg}\033[39m")
          }
        }

        if (users.containsKey(username)) {
          def user = users[username]

          def str = user.getOrDefault('displayName', user.getOrDefault('name', username))
          if (user.emailAddress) {
            str = "${str} <${user.emailAddress}>"
          }

          new_description = new_description + info.description[last_idx..start - 1] + str
          last_idx = end
        }
      }

      new_description = new_description + info.description[last_idx..-1]
      info.description = new_description.replace('\r\n', '\n')
    }

    info['author_time'] = info.getOrDefault('updatedDate', steps.currentBuild.timeInMillis) / 1000.0
    info['commit_time'] = steps.currentBuild.startTimeInMillis / 1000.0
    this.info = info
    return info
  }

  public def maySubmit(target_commit, source_commit, allow_cache = true) {
    if (!super.maySubmitImpl(target_commit, source_commit, allow_cache)) {
      return false
    }
    def cur_cr_info = this.get_info(allow_cache)
    if (cur_cr_info == null
     || cur_cr_info.fromRef == null
     || cur_cr_info.fromRef.latestCommit != source_commit) {
      steps.println("\033[31m[error] failed to get pull request info from BitBucket for ${source_commit}\033[39m")
      return false
    }
    if (!cur_cr_info.canMerge) {
      steps.println("\033[36m[info] not submitting because the BitBucket merge criteria are not met\033[39m")
      steps.currentBuild.description = "Not submitting: Bitbucket merge criteria not met"
      if (cur_cr_info.vetoes) {
        steps.println("\033[36m[info] the following merge condition(s) are not met: \033[39m")
        cur_cr_info.vetoes.each { veto ->
          if (veto.summaryMessage) {
            steps.println("\033[36m[info] summary: ${veto.summaryMessage}\033[39m")
            if (veto.detailedMessage) {
              steps.println("\033[36m[info]   details: ${veto.detailedMessage}\033[39m")
            }
          }
        }
      } else {
        steps.println("\033[36m[info] no information about why merge failed available\033[39m")
      }
    }
    return cur_cr_info.canMerge
  }

  public def apply(cmd, source_remote) {
    def change_request = this.get_info()
    def extra_params = ''
    if (change_request.containsKey('description')) {
      extra_params += ' --description=' + shell_quote(change_request.description)
    }

    // Record approving reviewers for auditing purposes
    def approvers = change_request.getOrDefault('reviewers', []).findAll { reviewer ->
        return reviewer.approved
      }.collect { reviewer ->
        def str = reviewer.user.getOrDefault('displayName', reviewer.user.name)
        if (reviewer.user.emailAddress) {
          str = "${str} <${reviewer.user.emailAddress}>"
        }
        return str + ':' + reviewer.lastReviewedCommit
      }.sort()
    approvers.each { approver ->
      extra_params += ' --approved-by=' + shell_quote(approver)
    }

    def source_refspec = steps.scm.userRemoteConfigs[0].refspec
    def (remote_ref, local_ref) = source_refspec.tokenize(':')
    if (remote_ref.startsWith('+'))
      remote_ref = remote_ref.substring(1)
    def cr_author = change_request.getOrDefault('author', [:]).getOrDefault('user', [:])
    def output = line_split(steps.sh(script: cmd
                                + ' prepare-source-tree'
                                + ' --author-name=' + shell_quote(cr_author.getOrDefault('displayName', steps.env.CHANGE_AUTHOR))
                                + ' --author-email=' + shell_quote(cr_author.getOrDefault('emailAddress', steps.env.CHANGE_AUTHOR_EMAIL))
                                + ' --author-date=' + shell_quote(String.format("@%.3f", change_request.author_time))
                                + ' --commit-date=' + shell_quote(String.format("@%.3f", change_request.commit_time))
                                + ' merge-change-request'
                                + ' --source-remote=' + shell_quote(source_remote)
                                + ' --source-ref=' + shell_quote(remote_ref)
                                + ' --change-request=' + shell_quote(change_request.getOrDefault('id', steps.env.CHANGE_ID))
                                + ' --title=' + shell_quote(change_request.getOrDefault('title', steps.env.CHANGE_TITLE))
                                + extra_params,
                          returnStdout: true)).findAll{it.size() > 0}
    if (output.size() <= 0) {
      return null
    }
    def rv = [
        commit: output.remove(0),
      ]
    if (output.size() > 0) {
      rv.version = output.remove(0)
    }
    return rv
  }

  public def notify_build_result(String job_name, String branch, String commit, String result, boolean exclude_branches_filled_with_pr_branch_discovery) {
    def state = (result == 'STARTING'
        ? 'INPROGRESS'
        : (result == 'SUCCESS' ? 'SUCCESSFUL' : 'FAILED')
        )

    def description = steps.currentBuild.description
    if (!description) {
      if        (result == 'STARTING') {
        description = 'The build is in progress...'
      } else if (result == 'SUCCESS') {
        description = 'This change request looks good.'
      } else if (result == 'UNSTABLE') {
        description = 'This change request has test failures.'
      } else if (result == 'FAILURE') {
        description = 'There was a failure building this change request.'
      } else if (result == 'ABORTED') {
        description = 'The build of this change request was aborted.'
      } else {
        description = 'Something is wrong with the build of this change request.'
      }
    }

    // It is impossible to get this Bitbucket branch plugin trait setting via groovy, therefore it is a parameter here
    if (!exclude_branches_filled_with_pr_branch_discovery) {
      branch = "${steps.env.JOB_BASE_NAME}"
    }
    def key = "${job_name}/${branch}"

    if (!this.keyIds[key]) {
      // We could use java.security.MessageDigest instead of relying on a node. But that requires extra script approvals.
      assert steps.env.NODE_NAME != null, "notify_build_result must be executed on a node the first time"
      this.keyIds[key] = steps.sh(script: "echo -n ${shell_quote(key)} | md5sum", returnStdout: true).substring(0, 32)
    }
    def keyid = this.keyIds[key]

    def build_status = JsonOutput.toJson([
        state: state,
        key: keyid,
        url: steps.env.BUILD_URL,
        name: steps.currentBuild.fullDisplayName,
        description: description,
      ])
    steps.httpRequest(
        url: "${baseRestUrl}/build-status/1.0/commits/${commit}",
        httpMode: 'POST',
        contentType: 'APPLICATION_JSON',
        requestBody: build_status,
        authentication: credentialsId,
        validResponseCodes: '204',
      )
  }
}

class ModalityRequest extends ChangeRequest {
  private modality

  ModalityRequest(steps, modality) {
    super(steps)
    this.modality = modality
  }

  public def apply(cmd, source_remote) {
    def author_time = steps.currentBuild.timeInMillis / 1000.0
    def commit_time = steps.currentBuild.startTimeInMillis / 1000.0
    def prepare_cmd = (cmd
      + ' prepare-source-tree'
      + ' --author-date=' + shell_quote(String.format("@%.3f", author_time))
      + ' --commit-date=' + shell_quote(String.format("@%.3f", commit_time))
    )
    def full_cmd = "${prepare_cmd} apply-modality-change ${shell_quote(modality)}"
    if (modality == 'BUMP_VERSION') {
      full_cmd = "${prepare_cmd} bump-version"
    }
    def output = line_split(steps.sh(script: full_cmd,
                          returnStdout: true)).findAll{it.size() > 0}
    if (output.size() <= 0) {
      return null
    }
    def rv = [
        commit: output.remove(0),
      ]
    if (output.size() > 0) {
      rv.version = output.remove(0)
    }
    return rv
  }
}

class CiDriver {
  private repo
  private steps
  private cmds               = [:]
  private nodes              = [:]
  private checkouts          = [:]
  private docker_images      = [:]
  private stashes            = [:]
  private worktree_bundles   = [:]
  private submit_version     = null
  private change             = null
  private source_commit      = "HEAD"
  private target_commit      = null
  private may_submit_result  = null
  private may_publish_result = null
  private config_file
  private bitbucket_api_credential_id  = null

  private final default_node_expr = "Linux && Docker"

  CiDriver(Map params = [:], steps, repo) {
    this.repo = repo
    this.steps = steps
    this.change = params.change
    this.config_file = params.config
    this.bitbucket_api_credential_id = params.getOrDefault('bb_api_cred_id', 'tt_service_account_creds')
  }

  private def get_change() {
    if (this.change == null) {
      if (steps.env.CHANGE_URL != null
       && steps.env.CHANGE_URL.contains('/pull-requests/'))
      {
        def httpServiceCredential = steps.scm.userRemoteConfigs[0].credentialsId
        try {
          steps.withCredentials([steps.usernamePassword(
              credentialsId: httpServiceCredential,
              usernameVariable: 'USERNAME',
              passwordVariable: 'PASSWORD',
              )]) {
          }
        } catch (CredentialNotFoundException e1) {
          try {
            steps.withCredentials([steps.usernamePassword(
                credentialsId: httpServiceCredential,
                keystoreVariable: 'KEYSTORE',
                )]) {
            }
          } catch (CredentialNotFoundException e2) {
            /* Fall back when this credential isn't usable for HTTP(S) Basic Auth */
            httpServiceCredential = this.bitbucket_api_credential_id
          }
        }
        this.change = new BitbucketPullRequest(steps, steps.env.CHANGE_URL, httpServiceCredential)
      }
      // FIXME: Don't rely on hard-coded build parameter, externalize this instead.
      else if (steps.params.MODALITY != null && steps.params.MODALITY != "NORMAL")
      {
        this.change = new ModalityRequest(steps, steps.params.MODALITY)
      }
    }

    return this.change
  }

  private def shell_quote(word) {
    return "'" + (word as String).replace("'", "'\\''") + "'"
  }

  protected ArrayList line_split(String text) {
    return text.split('\\r?\\n') as ArrayList
  }

  private int get_number_of_executors() {
    try {
      return Jenkins.instance.getComputer(steps.env.NODE_NAME).numExecutors
    } catch(org.jenkinsci.plugins.scriptsecurity.sandbox.RejectedAccessException e) {
      steps.println('\033[33m[warning] could not determine number of executors because of missing script approval; '
                  + 'assuming one executor\033[39m')
      return 1
    }
  }

  private String get_executor_identifier(String variant = null) {
    if (variant && get_number_of_executors() > 1) {
      return "${steps.env.NODE_NAME}_${variant}"
    } else {
      return steps.env.NODE_NAME
    }
  }

  public def with_hopic(String variant = null, closure) {
    assert steps.env.NODE_NAME != null, "with_hopic must be executed on a node"

<<<<<<< HEAD
    def tmpdir = steps.pwd(tmp: true)
    def local_home_dir = tmpdir + '/home-local'

    if (!this.docker_images.containsKey(steps.env.NODE_NAME)) {
=======
    String executor_identifier = get_executor_identifier(variant)
    if (!this.base_cmds.containsKey(executor_identifier)) {
      def venv = steps.pwd(tmp: true) + "/hopic-venv"
      def workspace = steps.pwd()
>>>>>>> 6515f6eb
      // Timeout prevents infinite downloads from blocking the build forever
      steps.timeout(time: 1, unit: 'MINUTES', activity: true) {
        assert this.repo.startsWith('git+'), "getCiDriver repo URL _must_ start with 'git+' but doesn't: ${this.repo}"

        // Use the exact same Hopic version on every build node
        if (!(this.repo ==~ /.*@[0-9a-fA-F]{40}/)) {
          // Split on the last '@' only
          def split = this.repo[4..-1].split('@')
          def (remote, ref) = [split[0..-2].join('@'), split[-1]]
          def commit = line_split(steps.sh(script: "git ls-remote ${shell_quote(remote)}", returnStdout: true)).find { line ->
            def (hash, remote_ref) = line.split('\t')
            return (remote_ref == ref || remote_ref == "refs/heads/${ref}" || remote_ref == "refs/tags/${ref}")
          }
          if (commit != null)
          {
            def (hash, remote_ref) = commit.split('\t')
            this.repo = "git+${remote}@${hash}"
          }
        }

        def (remote, ref) = this.repo[4..-1].split('@', 2)

        def docker_src = tmpdir + '/docker-src'
        steps.sh(script: """\
<<<<<<< HEAD
mkdir -p ${shell_quote(local_home_dir)}
mkdir -p ${shell_quote(docker_src)}
cd ${shell_quote(docker_src)}
git init
git fetch --depth=1 ${shell_quote(remote)} ${shell_quote(ref)}
git reset --hard FETCH_HEAD
# Append Hopic install
cat >> hopic/test/docker-images/python/Dockerfile <<EOF
# Install Hopic's dependencies in a separate layer to improve reuse between images produced for different Hopic versions.
ADD setup.py /hopic-reqs/setup.py
RUN mkdir -p /hopic-reqs/hopic/cli \\
 && cd /hopic-reqs \\
 && touch hopic/__init__.py hopic/cli/__init__.py README.rst \\
 && sed -i '/setuptools.scm/ d' setup.py \\
 && python setup.py dist_info \\
 && sed -n 's/^Requires-Dist: // p' hopic.dist-info/METADATA > hopic.dist-info/requires.txt \\
 && cd / \\
 && pip install --no-cache-dir --upgrade virtualenv --requirement /hopic-reqs/hopic.dist-info/requires.txt \\
 && rm -rf /hopic-reqs

RUN pip install --no-cache-dir --upgrade ${shell_quote(this.repo)}
EOF
cp -p setup.py hopic/test/docker-images/python/
docker build --build-arg=PYTHON_VERSION=3.6 --iidfile=${shell_quote(docker_src)}/id.txt hopic/test/docker-images/python
=======
LC_ALL=C.UTF-8
TZ=UTC
export LC_ALL TZ
rm -rf ${shell_quote(venv)}
python3 -m virtualenv --clear ${shell_quote(venv)}
cd /
${shell_quote(venv)}/bin/python -m pip install ${shell_quote(this.repo)}
>>>>>>> 6515f6eb
""")
        final imageId = steps.readFile("${docker_src}/id.txt").trim()
        this.docker_images[steps.env.NODE_NAME] = steps.docker.image(imageId)
      }
    }

<<<<<<< HEAD
    return this.docker_images[steps.env.NODE_NAME].inside([
        // Extra writable directories
        "--volume=${steps.env.HOME}:${steps.env.HOME}:rw",
        "--volume=${local_home_dir}:${steps.env.HOME}/.local:rw",

        "--env=HOME=${steps.env.HOME}",

        // Docker in Docker access
        '--volume=/var/run/docker.sock:/var/run/docker.sock',
        "--group-add=${shell_quote(steps.sh(script: 'stat -c %g /var/run/docker.sock', returnStdout: true).trim())}",
      ].join(' ')) {
      def cmd = 'LC_ALL=C.UTF-8 hopic --color=always'
=======
      def cmd = 'LC_ALL=C.UTF-8 TZ=UTC ' + shell_quote("${venv}/bin/python") + ' ' + shell_quote("${venv}/bin/hopic") + ' --color=always'
>>>>>>> 6515f6eb
      if (this.config_file != null) {
        cmd += ' --workspace=' + shell_quote(workspace)
        def config_file_path = shell_quote(this.config_file.startsWith('/') ? "${config_file}" : "${workspace}/${config_file}")
        cmd += ' --config=' + "${config_file_path}"
      }
<<<<<<< HEAD

      return closure(cmd)
    }
=======
      this.base_cmds[executor_identifier] = cmd
    }

    return closure(this.base_cmds[executor_identifier])
>>>>>>> 6515f6eb
  }

  private def with_git_credentials(closure) {
    // Ensure
    try {
      steps.withCredentials([steps.usernamePassword(
          credentialsId: steps.scm.userRemoteConfigs[0].credentialsId,
          usernameVariable: 'USERNAME',
          passwordVariable: 'PASSWORD',
          )]) {
          def askpass_program = steps.pwd(tmp: true) + '/jenkins-git-askpass.sh'
          steps.writeFile(
              file: askpass_program,
              text: '''\
#!/bin/sh
case "$1" in
[Uu]sername*) echo ''' + shell_quote(steps.USERNAME) + ''' ;;
[Pp]assword*) echo ''' + shell_quote(steps.PASSWORD) + ''' ;;
esac
''')

          return steps.withEnv(["GIT_ASKPASS=${askpass_program}"]) {
            steps.sh(script: 'chmod 700 "${GIT_ASKPASS}"')
            def r = closure()
            steps.sh(script: 'rm "${GIT_ASKPASS}"')
            return r
          }
      }
    } catch (CredentialNotFoundException e1) {
      try {
        return this.with_credentials([[
          id: steps.scm.userRemoteConfigs[0].credentialsId,
          type: 'ssh-key',
          'ssh-command-variable': 'GIT_SSH'
        ]]) {
          return steps.withEnv(["GIT_SSH_VARIANT=ssh"]) {
            return closure()
          }
        }
      } catch (CredentialNotFoundException e2) {
        // Ignore, hoping that we're dealing with a passwordless SSH credential stored at ~/.ssh/id_rsa
        return closure()
      }
    }
  }

  private def with_credentials(credentials, Closure closure) {
    def creds_info = credentials.collect({ currentCredential ->
      def credential_id = currentCredential['id']
      def type          = currentCredential['type']

      if (type == 'username-password') {
        def user_var = currentCredential['username-variable']
        def pass_var = currentCredential['password-variable']
        return [
          white_listed_vars: [
            user_var,
            pass_var,
          ],
          with_credentials: steps.usernamePassword(
            credentialsId: credential_id,
            usernameVariable: user_var,
            passwordVariable: pass_var,)
        ]
      } else if (type == 'file') {
        def file_var = currentCredential['filename-variable']
        return [
          white_listed_vars: [
            file_var,
          ],
          with_credentials: steps.file(
            credentialsId: credential_id,
            variable: file_var,)
        ]
      } else if (type == 'string') {
        def string_var = currentCredential['string-variable']
        return [
          white_listed_vars: [
            string_var,
          ],
          with_credentials: steps.string(
            credentialsId: credential_id,
            variable: string_var,)
        ]
      } else if (type == 'ssh-key') {
        def command_var = currentCredential['ssh-command-variable']

        // normalize id for use as part of environment variable name
        def normalized_id = credential_id.toUpperCase().replaceAll(/[^A-Z0-9_]/, '_')
        def keyfile_var = "KEYFILE_${normalized_id}"
        def username_var = "USERNAME_${normalized_id}"
        def passphrase_var = "PASSPHRASE_${normalized_id}"

        def tmpdir = steps.pwd(tmp: true)
        def askpass_program = "${tmpdir}/jenkins-${normalized_id}-ssh-askpass.sh"
        def ssh_program = "${tmpdir}/jenkins-${normalized_id}-ssh.sh"

        return [
          white_listed_vars: [
            command_var,
          ],
          with_credentials: steps.sshUserPrivateKey(
            credentialsId: credential_id,
            keyFileVariable: keyfile_var,
            usernameVariable: username_var,
            passphraseVariable: passphrase_var,),
          environment: [
            "${command_var}=${ssh_program}",
            "${keyfile_var}=",
            "${username_var}=",
            "${passphrase_var}="
          ],
          files: [
            (askpass_program): {
              steps.writeFile(
                  file: askpass_program,
                  text: '''\
#!/bin/sh
echo ''' + shell_quote(steps.env[passphrase_var] ?: '') + '''
''')
              steps.sh(script: "chmod 700 ${shell_quote(askpass_program)}")
            },
            (ssh_program): {
              steps.writeFile(
                  file: ssh_program,
                  text: '''\
#!/bin/sh
# On OpenSSH versions < 8.4 SSH_ASKPASS gets ignored if DISPLAY is not set,
# even when SSH_ASKPASS_REQUIRE=force.
if [ -z "${DISPLAY:-}" ]; then
  DISPLAY=:123.456
  export DISPLAY
fi
SSH_ASKPASS_REQUIRE=force SSH_ASKPASS='''
+ shell_quote(askpass_program)
+ ''' exec ssh -i '''
+ shell_quote(steps.env[keyfile_var])
+ (steps.env[username_var] != null ? ''' -l ''' + shell_quote(steps.env[username_var]) : '')
+ ''' -o StrictHostKeyChecking=no -o IdentitiesOnly=yes "$@"
''')
              steps.sh(script: "chmod 700 ${shell_quote(ssh_program)}")
            },
          ],
        ]
      }
    })

    if (creds_info.size() == 0) {
      return closure(creds_info)
    }

    def files = creds_info*.files.flatten().collectEntries{it ?: [:]}

    try {
      return steps.withCredentials(creds_info*.with_credentials) {
        files.each { file, write_file ->
          write_file()
        }
        def environment = creds_info*.environment.flatten().findAll{it}
        if (environment) {
          return steps.withEnv(environment) {
            return closure(creds_info)
          }
        } else {
          return closure(creds_info)
        }
      }
    }
    catch (CredentialNotFoundException e) {
      steps.println("\033[31m[error] credential '${credentials*.id}' does not exist or is not of type '${credentials*.type}'\033[39m")
      throw e
    } finally {
      if (files) {
        steps.sh('rm -f -- ' + files.collect{shell_quote(it.key)}.join(' '))
      }
    }
  }

  private def subcommand_with_credentials(String cmd, String subcmd, credentials) {
    this.with_credentials(credentials) { creds_info ->
      def white_listed_vars = creds_info*.white_listed_vars.flatten().findAll{it}
      steps.sh(script: cmd
        + white_listed_vars.collect{" --whitelisted-var=${shell_quote(it)}"}.join('')
        + ' ' + subcmd)
    }
  }

  private def checkout(String cmd, clean = false) {
    def tmpdir = steps.pwd(tmp: true)
    def workspace = steps.pwd()

    def params = ''
    if (clean) {
      params += ' --clean'
    }

    if (this.has_change()) {
      params += ' --ignore-initial-submodule-checkout-failure'
    }

    def target_ref = get_branch_name()
    if (!target_ref) {
      steps.println('\033[36m[info] target branch is not specified; using GIT_COMMIT.\033[39m')
      target_ref = steps.env.GIT_COMMIT
    }

    params += ' --target-remote=' + shell_quote(steps.scm.userRemoteConfigs[0].url)
    params += ' --target-ref='    + shell_quote(target_ref)

    steps.env.GIT_COMMIT = this.with_git_credentials() {
      this.target_commit = steps.sh(script: cmd
                                          + ' checkout-source-tree'
                                          + params,
                                    returnStdout: true).trim()
      if (this.get_change() != null) {
        def submit_info = this.get_change().apply(cmd, steps.scm.userRemoteConfigs[0].url)
        if (submit_info == null)
        {
          // Marking the build as ABORTED _before_ deleting it to prevent an exception from reincarnating it
          steps.currentBuild.result = 'ABORTED'

          def timerCauses = steps.currentBuild.buildCauses.findAll { cause ->
            cause._class.contains('TimerTriggerCause')
          }
          if (timerCauses) {
            steps.currentBuild.rawBuild.delete()
          }

          steps.error('No changes to build')
        }

        this.submit_version = submit_info.version
        return submit_info.commit
      }
      return this.target_commit
    }

    // Ensure any required extensions are available
    steps.sh(script: "${cmd} install-extensions")

    def code_dir_output = tmpdir + '/code-dir.txt'
    if (steps.sh(script: 'LC_ALL=C.UTF-8 TZ=UTC git config --get hopic.code.dir > ' + shell_quote(code_dir_output), returnStatus: true) == 0) {
      workspace = steps.readFile(code_dir_output).trim()
    }

    return workspace
  }

  public def get_submit_version() {
    return this.submit_version
  }

  public def has_change() {
    return this.get_change() != null
  }

  private def is_build_a_replay() {
    def r = steps.currentBuild.buildCauses.any{ cause -> cause._class.contains('ReplayCause') }
    if (r) {
      steps.println("\033[36m[info] not submitting because this build is a replay of another build.\033[39m")
      steps.currentBuild.description = "Not submitting: this build is a replay"
    }
    return r
  }

  /**
   * @pre this has to be executed on a node the first time
   */
  public def has_submittable_change() {
    if (this.may_submit_result == null) {
      assert steps.env.NODE_NAME != null, "has_submittable_change must be executed on a node the first time"

      assert !this.has_change() || (this.target_commit != null && this.source_commit != null)
      this.may_submit_result = this.has_change() && this.get_change().maySubmit(target_commit, source_commit, /* allow_cache =*/ false) && !this.is_build_a_replay()
      if (this.may_submit_result) {
        steps.println("\033[36m[info] submitting the commits since all merge criteria are met\033[39m")
        steps.currentBuild.description = "Submitting: all merge criteria are met"
      }
    }
    this.may_submit_result = this.may_submit_result && steps.currentBuild.currentResult == 'SUCCESS'
    return this.may_submit_result
  }

  /**
   * @pre this has to be executed on a node the first time
   */
  public def has_publishable_change() {
    if (this.may_publish_result == null) {
      assert steps.env.NODE_NAME != null, "has_publishable_change must be executed on a node the first time"

      def may_publish = this.with_hopic { cmd ->
        return steps.sh(
            script: "${cmd} may-publish",
            returnStatus: true,
          ) == 0
      }
      this.may_publish_result = may_publish && this.has_submittable_change()
    }
    return this.may_publish_result
  }

  /**
   * @pre this has to be executed on a node
   */
  private def ensure_checkout(String cmd, clean = false, String variant = null) {
    assert steps.env.NODE_NAME != null, "ensure_checkout must be executed on a node"

    String executor_identifier = get_executor_identifier(variant)

    if (!this.checkouts.containsKey(executor_identifier)) {
      this.checkouts[executor_identifier] = this.checkout(cmd, clean)
    }
    this.worktree_bundles.each { name, bundle ->
      if (bundle.nodes[executor_identifier]) {
        return
      }
      steps.unstash(name)
      steps.sh(
          script: "${cmd} unbundle-worktrees --bundle=worktree-transfer.bundle",
        )
      this.worktree_bundles[name].nodes[executor_identifier] = true
    }
    return this.checkouts[executor_identifier]
  }

  private get_repo_name_and_branch(repo_name, branch = get_branch_name()) {
    return "${repo_name}/${branch}"
  }

  public String[] get_additional_ci_lock_names(cmd) {
    def config = steps.readJSON(text: steps.sh(
      script: "${cmd} show-config",
      returnStdout: true,
    ))
    return config.getOrDefault('ci-locks', []).collect { lock ->
      get_repo_name_and_branch(lock['repo-name'], lock['branch'])
    }
  }

  /**
   * @return name of target branch that we're building.
   */
  public String get_branch_name() {
    steps.env.CHANGE_TARGET ?: steps.env.BRANCH_NAME
  }

  /**
   * @return a lock name unique to the target repository
   */
  public String get_lock_name() {
    def repo_url  = steps.scm.userRemoteConfigs[0].url
    def repo_name = repo_url.tokenize('/')[-2..-1].join('/') - ~/\.git$/ // "${project}/${repo}"
    get_repo_name_and_branch(repo_name)
  }

  /**
   * @return name of job that we're building
   */
  public String get_job_name() {
    def last_item_in_project_name = steps.currentBuild.projectName
    def project_name = steps.currentBuild.fullProjectName
    return project_name.take(project_name.lastIndexOf(last_item_in_project_name)
                                         .with { it < 2 ? project_name.size() : it - 1 })
  }

  /**
   * @return a tuple of build name and build identifier
   *
   * The build identifier is just the stringified build number for builds on branches.
   * For builds on pull requests it's the PR number plus build number on this PR.
   */
  public Tuple get_build_id() {
    def job_name = get_job_name()
    def branch = get_branch_name()
    String build_name = "${job_name}/${branch}".replaceAll(/\/|%2F/, ' :: ')

    String build_identifier = (steps.env.CHANGE_TARGET ? "PR-${steps.env.CHANGE_ID} " : '') + "${steps.currentBuild.number}"

    [build_name, build_identifier]
  }

  /**
   * Unstash everything previously stashed on other nodes that we didn't yet unstash here.
   *
   * @pre this has to be executed on a node
   */
  private def ensure_unstashed(String variant = null) {
    assert steps.env.NODE_NAME != null, "ensure_unstashed must be executed on a node"

    String executor_identifier = get_executor_identifier(variant)

    this.stashes.each { name, stash ->
      if (stash.nodes[executor_identifier]) {
        return
      }
      steps.dir(stash.dir) {
        steps.unstash(name)
      }
      this.stashes[name].nodes[executor_identifier] = true
    }
  }

  /**
   * @pre this has to be executed on a node
   */
  private def pin_variant_to_current_node(String variant) {
    assert steps.env.NODE_NAME != null, "pin_variant_to_current_node must be executed on a node"

    if (!this.nodes.containsKey(variant)) {
      this.nodes[variant] = steps.env.NODE_NAME
    }
  }

  private void archive_artifacts_if_enabled(Map meta, String workspace, boolean error_occurred, Closure get_build_info) {
    def archiving_cfg = meta.containsKey('archive') ? 'archive' : meta.containsKey('fingerprint') ? 'fingerprint' : null
    if (!archiving_cfg) {
      return
    }

    def upload_on_failure = meta[archiving_cfg].getOrDefault('upload-on-failure', false)
    if (!upload_on_failure && (error_occurred || steps.currentBuild.currentResult != 'SUCCESS')) {
      return
    }

    def artifacts = meta[archiving_cfg].artifacts
    if (artifacts == null) {
      steps.error("Archive configuration entry for ${phase}.${variant} does not contain 'artifacts' property")
    }
    steps.dir(workspace) {
      artifacts.each { artifact ->
        def pattern = artifact.pattern.replace('(*)', '*')
        if (archiving_cfg == 'archive') {
          steps.archiveArtifacts(
              artifacts: pattern,
              fingerprint: meta.archive.getOrDefault('fingerprint', true),
            )
        } else if (archiving_cfg == 'fingerprint') {
          steps.fingerprint(pattern)
        }
      }
      if (meta[archiving_cfg].containsKey('upload-artifactory')) {
        def server_id = meta[archiving_cfg]['upload-artifactory'].id
        if (server_id == null) {
          steps.error("Artifactory upload configuration entry for ${phase}.${variant} does not contain 'id' property to identify Artifactory server")
        }
        def uploadSpec = JsonOutput.toJson([
            files: artifacts.collect { artifact ->
              def fileSpec = [
                pattern: artifact.pattern,
                target: artifact.target,
              ]
              if (fileSpec.target == null) {
                steps.error("Artifactory upload configuration entry for ${phase}.${variant} does not contain 'target' property to identify target repository")
              }
              if (artifact.props != null) {
                fileSpec.props = artifact.props
              }
              return fileSpec
            }
          ])
        def buildInfo = get_build_info(server_id)
        def server = steps.Artifactory.server server_id
        server.upload(spec: uploadSpec, buildInfo: buildInfo)
        // Work around Artifactory Groovy bug
        server = null
      }
    }
  }

  public def on_build_node(Map params = [:], Closure closure) {
    def node_expr = (
           params.node_expr
        ?: this.nodes.collect { variant, node -> node }.join(" || ")
        ?: params.getOrDefault('default_node_expr', this.default_node_expr)
      )
    return steps.node(node_expr) {
      return this.with_hopic { cmd ->
        this.ensure_checkout(cmd, params.getOrDefault('clean', false))
        this.ensure_unstashed()
        return closure(cmd)
      }
    }
  }

  private def with_workspace_for_variant(String variant, Closure closure) {
    if (get_number_of_executors() > 1) {
      /*
       * If the node has more than one executor, unfortunately, we'll need to manually handle workspaces,
       * as Jenkins has no means of requesting specific executors and workspaces on a node.
       */
      steps.println('\033[36m[info] node has multiple executors; Hopic will manage workspaces\033[39m')

      String target_identifier = (steps.env.CHANGE_TARGET ? "PR-${steps.env.CHANGE_ID}" : get_branch_name())
      String workspace_spec = "${get_job_name()}_${target_identifier}_${variant}"
      steps.ws(workspace_spec) {
        /* We need to be somewhat paranoid, as `steps.ws` is not guaranteed to give us the path we expect */
        String pwd = steps.pwd().replaceAll(/(\/|\\)+$/, "") // Strip any trailing slashes/backslashes
        assert pwd.endsWith(workspace_spec) :
               "Jenkins did not yield the correct workspace path (" + steps.pwd() + "), try rebuilding"

        return closure()
      }
    } else {
      return closure()
    }
  }

  public def build(Map buildParams = [:]) {
    def clean = buildParams.getOrDefault('clean', false)
    def default_node = buildParams.getOrDefault('default_node_expr', this.default_node_expr)
    def exclude_branches_filled_with_pr_branch_discovery = buildParams.getOrDefault('exclude_branches_filled_with_pr_branch_discovery', true)
    steps.ansiColor('xterm') {
      def (phases, is_publishable_change, submit_meta, additional_locks) = steps.node(default_node) {
        return this.with_hopic { cmd ->
          def workspace = steps.pwd()

          /*
           * We're splitting the enumeration of phases and variants from their execution in order to
           * enable Jenkins to execute the different variants within a phase in parallel.
           *
           * In order to do this we only check out the CI config file to the orchestrator node.
           */
          def scm = steps.checkout(steps.scm)

          // Don't trust Jenkin's scm.GIT_COMMIT because it sometimes lies
          steps.env.GIT_COMMIT          = steps.sh(script: 'LC_ALL=C.UTF-8 TZ=UTC git rev-parse HEAD', returnStdout: true).trim()
          steps.env.GIT_COMMITTER_NAME  = scm.GIT_COMMITTER_NAME
          steps.env.GIT_COMMITTER_EMAIL = scm.GIT_COMMITTER_EMAIL
          steps.env.GIT_AUTHOR_NAME     = scm.GIT_AUTHOR_NAME
          steps.env.GIT_AUTHOR_EMAIL    = scm.GIT_AUTHOR_EMAIL

          if (steps.env.CHANGE_TARGET) {
            this.source_commit = steps.env.GIT_COMMIT
          }

          // Force a full based checkout & change application, instead of relying on the checkout done above, to ensure that we're building the list of phases and
          // variants to execute (below) using the final config file.
          this.ensure_checkout(cmd, clean)

          def phases = steps.readJSON(text: steps.sh(script: "${cmd} getinfo",
              returnStdout: true))
              .collect { phase, variants ->
            [
              phase: phase,
              variants: variants.collect { variant, meta ->
                [
                  variant: variant,
                  label: meta.getOrDefault('node-label', default_node),
                  run_on_change: meta.getOrDefault('run-on-change', 'always'),
                ]
              }
            ]
          }

          def submit_meta = steps.readJSON(text: steps.sh(
              script: "${cmd} getinfo --post-submit",
              returnStdout: true,
            ))

          def is_publishable = this.has_publishable_change()

          if (is_publishable) {
            // Ensure a new checkout is performed because the target repository may change while waiting for the lock
            final executor_identifier = get_executor_identifier()
            this.checkouts.remove(executor_identifier)
          }

          // Report start of build. _Must_ come after having determined whether this build is submittable and
          // publishable, because it may affect the result of the submittability check.
          if (this.change != null) {
            this.change.notify_build_result(get_job_name(), steps.env.CHANGE_BRANCH, this.source_commit, 'STARTING', exclude_branches_filled_with_pr_branch_discovery)
            this.change.notify_build_result(get_job_name(), steps.env.CHANGE_TARGET, steps.env.GIT_COMMIT, 'STARTING', exclude_branches_filled_with_pr_branch_discovery)
          }

          return [phases, is_publishable, submit_meta, is_publishable ? get_additional_ci_lock_names(cmd) : []]
        }
      }

      // NOP as default
      def lock_if_necessary = { closure -> closure() }

      if (is_publishable_change) {
        lock_if_necessary = { closure ->
          def lock_closure = { locked_closure ->
              if (additional_locks.size()) {
                steps.lock(resource: get_lock_name(), extra: additional_locks.collect{['resource': it]}) {
                  locked_closure()
                }
              } else {
                steps.lock(get_lock_name()) {
                  locked_closure()
                }
              }
            }

          return lock_closure {
            return closure()
          }
        }
      }

      def artifactoryBuildInfo = [:]
      def hopic_extra_arguments = is_publishable_change ? ' --publishable-version': ''

      try {
        lock_if_necessary {
          phases.each {
            def phase    = it.phase
            def is_build_successful = steps.currentBuild.currentResult == 'SUCCESS'
            // Make sure steps exclusive to changes, or not intended to execute for changes, are skipped when appropriate
            def variants = it.variants.findAll { variant ->
              def run_on_change = variant.run_on_change

              if (run_on_change == 'always') {
                return true
              } else if (run_on_change == 'never') {
                return !this.has_change()
              } else if (run_on_change == 'only' || run_on_change == 'new-version-only') {
                if (is_build_successful) {
                  if (this.source_commit == null
                   || this.target_commit == null) {
                    // Don't have enough information to determine whether this is a submittable change: assume it is
                    return true
                  }
                  if (run_on_change == 'new-version-only') {
                    def version = this.get_submit_version()
                    if (version != null
                     && version ==~ /^(?:0|[1-9][0-9]*)\.(?:0|[1-9][0-9]*)\.(?:0|[1-9][0-9]*)(?:-(?:[-0-9a-zA-Z]+(?:\.[-0-9a-zA-Z])*))(?:\+(?:[-0-9a-zA-Z]+(?:\.[-0-9a-zA-Z])*))?$/) {
                      // Pre-release versions are not new versions, skip
                      return false
                    }
                  }
                  return is_publishable_change
                } else {
                  steps.println("Skipping variant ${variant.variant} in ${phase} because build is not successful")
                  return false
                }
              }
              assert false : "Unknown 'run-on-change' option: ${run_on_change}"
            }
            if (variants.size() == 0) {
              return
            }

            steps.stage(phase) {
              def stepsForBuilding = variants.collectEntries {
                def variant = it.variant
                def label   = it.label
                [ "${phase}-${variant}": {
                  if (this.nodes.containsKey(variant)) {
                    label = this.nodes[variant]
                  }
                  steps.node(label) {
                    with_workspace_for_variant(variant) {
                      steps.stage("${phase}-${variant}") {
                        this.with_hopic(variant) { cmd ->
                          // If working with multiple executors on this node, uniquely identify this node by variant
                          // to ensure the correct workspace.
                          final workspace = this.ensure_checkout(cmd, clean, variant)
                          this.pin_variant_to_current_node(variant)

                          this.ensure_unstashed(variant)

                          // Meta-data retrieval needs to take place on the executing node to ensure environment variable expansion happens properly
                          def meta = steps.readJSON(text: steps.sh(
                              script: "${cmd} getinfo --phase=" + shell_quote(phase) + ' --variant=' + shell_quote(variant),
                              returnStdout: true,
                            ))

                          def error_occurred = false
                          try {
                            this.subcommand_with_credentials(
                                cmd + hopic_extra_arguments,
                                'build'
                              + ' --phase=' + shell_quote(phase)
                              + ' --variant=' + shell_quote(variant)
                              , meta.getOrDefault('with-credentials', []))
                          } catch(Exception e) {
                            error_occurred = true // Jenkins only sets its currentResult to Failure after all user code is executed
                            throw e
                          } finally {
                            if (meta.containsKey('junit')) {
                              def results = meta.junit
                              steps.dir(workspace) {
                                meta.junit.each { result ->
                                  steps.junit(result)
                                }
                              }
                            }
                            this.archive_artifacts_if_enabled(meta, workspace, error_occurred, { server_id ->
                              if (!artifactoryBuildInfo.containsKey(server_id)) {
                                def newBuildInfo = steps.Artifactory.newBuildInfo()
                                def (build_name, build_identifier) = get_build_id()
                                newBuildInfo.name = build_name
                                newBuildInfo.number = build_identifier
                                artifactoryBuildInfo[server_id] = newBuildInfo
                              }
                              return artifactoryBuildInfo[server_id]
                            })
                          }

                          def executor_identifier = get_executor_identifier(variant)
                          // FIXME: re-evaluate if we can and need to get rid of special casing for stashing
                          if (meta.containsKey('stash')) {
                            def name  = "${phase}-${variant}"
                            def params = [
                                name: name,
                              ]
                            if (meta.stash.containsKey('includes')) {
                              params['includes'] = meta.stash.includes
                            }
                            def stash_dir = workspace
                            if (meta.stash.containsKey('dir')) {
                              if (meta.stash.dir.startsWith('/')) {
                                stash_dir = meta.stash.dir
                              } else {
                                stash_dir = "${workspace}/${meta.stash.dir}"
                              }
                            }
                            // Make stash locations node-independent by making them relative to the Jenkins workspace
                            if (stash_dir.startsWith('/')) {
                              def cwd = steps.pwd()
                              // We could use java.io.File and java.nio.file.Path relativize, but that requires extra script approvals.
                              stash_dir = steps.sh(script: "realpath --relative-to=$cwd ${stash_dir}", returnStdout: true).trim()
                              if (stash_dir == '') {
                                stash_dir = '.'
                              }
                            }
                            steps.dir(stash_dir) {
                              steps.stash(params)
                            }
                            this.stashes[name] = [dir: stash_dir, nodes: [(executor_identifier): true]]
                          }
                          if (meta.containsKey('worktrees')) {
                            def name = "${phase}-${variant}-worktree-transfer.bundle"
                            steps.stash(
                                name: name,
                                includes: 'worktree-transfer.bundle',
                              )
                            this.worktree_bundles[name] = [nodes: [(executor_identifier): true]]
                          }
                        }
                      }
                    }
                  }
                }]
              }
              steps.parallel stepsForBuilding
            }
          }

          if (this.may_submit_result != false) {
            this.on_build_node(node_expr: submit_meta['node-label']) { cmd ->
              if (this.has_submittable_change()) {
                steps.stage('submit') {
                  this.with_git_credentials() {
                    this.subcommand_with_credentials(
                        cmd + hopic_extra_arguments,
                        'submit'
                      , submit_meta.getOrDefault('with-credentials', []))
                  }
                }
              }
            }
          }
        }

        if (artifactoryBuildInfo) {
          assert this.nodes : "When we have artifactory build info we expect to have execution nodes that it got produced on"
          this.on_build_node { cmd ->
            def config = steps.readJSON(text: steps.sh(
                script: "${cmd} show-config",
                returnStdout: true,
              ))

            artifactoryBuildInfo.each { server_id, buildInfo ->
              def promotion_config = config.getOrDefault('artifactory', [:]).getOrDefault('promotion', [:]).getOrDefault(server_id, [:])

              def server = steps.Artifactory.server server_id
              server.publishBuildInfo(buildInfo)
              if (promotion_config.containsKey('target-repo')
               && is_publishable_change) {
                server.promote(
                    targetRepo:  promotion_config['target-repo'],
                    buildName:   buildInfo.name,
                    buildNumber: buildInfo.number,
                  )
              }
              // Work around Artifactory Groovy bug
              server = null
            }
          }
        }
      } catch(Exception e) {
        if (this.change != null) {
          def buildStatus = (e.getClass() == org.jenkinsci.plugins.workflow.steps.FlowInterruptedException) ? 'ABORTED' : 'FAILURE'
          this.change.notify_build_result(
              get_job_name(), steps.env.CHANGE_BRANCH, this.source_commit, buildStatus, exclude_branches_filled_with_pr_branch_discovery)
          this.change.notify_build_result(
              get_job_name(), steps.env.CHANGE_TARGET, steps.env.GIT_COMMIT, buildStatus, exclude_branches_filled_with_pr_branch_discovery)
        }
        throw e
      }

      if (this.change != null) {
        this.change.notify_build_result(get_job_name(), steps.env.CHANGE_BRANCH, this.source_commit, steps.currentBuild.result ?: 'SUCCESS', exclude_branches_filled_with_pr_branch_discovery)
        this.change.notify_build_result(get_job_name(), steps.env.CHANGE_TARGET, steps.env.GIT_COMMIT, steps.currentBuild.result ?: 'SUCCESS', exclude_branches_filled_with_pr_branch_discovery)
      }
    }
  }
}

/**
  * getCiDriver()
  */

def call(Map params = [:], repo) {
  return new CiDriver(params, this, repo)
}<|MERGE_RESOLUTION|>--- conflicted
+++ resolved
@@ -446,17 +446,11 @@
   public def with_hopic(String variant = null, closure) {
     assert steps.env.NODE_NAME != null, "with_hopic must be executed on a node"
 
-<<<<<<< HEAD
     def tmpdir = steps.pwd(tmp: true)
     def local_home_dir = tmpdir + '/home-local'
 
-    if (!this.docker_images.containsKey(steps.env.NODE_NAME)) {
-=======
     String executor_identifier = get_executor_identifier(variant)
-    if (!this.base_cmds.containsKey(executor_identifier)) {
-      def venv = steps.pwd(tmp: true) + "/hopic-venv"
-      def workspace = steps.pwd()
->>>>>>> 6515f6eb
+    if (!this.docker_images.containsKey(executor_identifier)) {
       // Timeout prevents infinite downloads from blocking the build forever
       steps.timeout(time: 1, unit: 'MINUTES', activity: true) {
         assert this.repo.startsWith('git+'), "getCiDriver repo URL _must_ start with 'git+' but doesn't: ${this.repo}"
@@ -481,7 +475,6 @@
 
         def docker_src = tmpdir + '/docker-src'
         steps.sh(script: """\
-<<<<<<< HEAD
 mkdir -p ${shell_quote(local_home_dir)}
 mkdir -p ${shell_quote(docker_src)}
 cd ${shell_quote(docker_src)}
@@ -506,23 +499,13 @@
 EOF
 cp -p setup.py hopic/test/docker-images/python/
 docker build --build-arg=PYTHON_VERSION=3.6 --iidfile=${shell_quote(docker_src)}/id.txt hopic/test/docker-images/python
-=======
-LC_ALL=C.UTF-8
-TZ=UTC
-export LC_ALL TZ
-rm -rf ${shell_quote(venv)}
-python3 -m virtualenv --clear ${shell_quote(venv)}
-cd /
-${shell_quote(venv)}/bin/python -m pip install ${shell_quote(this.repo)}
->>>>>>> 6515f6eb
 """)
         final imageId = steps.readFile("${docker_src}/id.txt").trim()
-        this.docker_images[steps.env.NODE_NAME] = steps.docker.image(imageId)
-      }
-    }
-
-<<<<<<< HEAD
-    return this.docker_images[steps.env.NODE_NAME].inside([
+        this.docker_images[executor_identifier] = steps.docker.image(imageId)
+      }
+    }
+
+    return this.docker_images[executor_identifier].inside([
         // Extra writable directories
         "--volume=${steps.env.HOME}:${steps.env.HOME}:rw",
         "--volume=${local_home_dir}:${steps.env.HOME}/.local:rw",
@@ -533,25 +516,15 @@
         '--volume=/var/run/docker.sock:/var/run/docker.sock',
         "--group-add=${shell_quote(steps.sh(script: 'stat -c %g /var/run/docker.sock', returnStdout: true).trim())}",
       ].join(' ')) {
-      def cmd = 'LC_ALL=C.UTF-8 hopic --color=always'
-=======
-      def cmd = 'LC_ALL=C.UTF-8 TZ=UTC ' + shell_quote("${venv}/bin/python") + ' ' + shell_quote("${venv}/bin/hopic") + ' --color=always'
->>>>>>> 6515f6eb
+      def cmd = 'LC_ALL=C.UTF-8 TZ=UTC hopic --color=always'
       if (this.config_file != null) {
         cmd += ' --workspace=' + shell_quote(workspace)
         def config_file_path = shell_quote(this.config_file.startsWith('/') ? "${config_file}" : "${workspace}/${config_file}")
         cmd += ' --config=' + "${config_file_path}"
       }
-<<<<<<< HEAD
 
       return closure(cmd)
     }
-=======
-      this.base_cmds[executor_identifier] = cmd
-    }
-
-    return closure(this.base_cmds[executor_identifier])
->>>>>>> 6515f6eb
   }
 
   private def with_git_credentials(closure) {
