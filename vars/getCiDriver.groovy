/*
 * Copyright (c) 2018 - 2020 TomTom N.V. (https://tomtom.com)
 *
 * Licensed under the Apache License, Version 2.0 (the "License");
 * you may not use this file except in compliance with the License.
 * You may obtain a copy of the License at
 *
 *     http://www.apache.org/licenses/LICENSE-2.0
 *
 * Unless required by applicable law or agreed to in writing, software
 * distributed under the License is distributed on an "AS IS" BASIS,
 * WITHOUT WARRANTIES OR CONDITIONS OF ANY KIND, either express or implied.
 * See the License for the specific language governing permissions and
 * limitations under the License.
 */

import groovy.json.JsonOutput
import org.jenkinsci.plugins.credentialsbinding.impl.CredentialNotFoundException

class ChangeRequest {
  protected steps

  ChangeRequest(steps) {
    this.steps = steps
  }

  protected def shell_quote(word) {
    return "'" + (word as String).replace("'", "'\\''") + "'"
  }

  protected ArrayList line_split(String text) {
    return text.split('\\r?\\n') as ArrayList
  }

  protected def maySubmitImpl(target_commit, source_commit, allow_cache = true) {
    return !line_split(steps.sh(script: 'LC_ALL=C.UTF-8 git log ' + shell_quote(target_commit) + '..' + shell_quote(source_commit) + " --pretty='%H:%s' --reverse", returnStdout: true)
      .trim()).find { line ->
        def (commit, subject) = line.split(':', 2)
        if (subject.startsWith('fixup!') || subject.startsWith('squash!')) {
          steps.println("\033[36m[info] not submitting because commit ${commit} is marked with 'fixup!' or 'squash!': ${subject}\033[39m")
          return true
        }
    }
  }

  public def maySubmit(target_commit, source_commit, allow_cache = true) {
    return this.maySubmitImpl(target_commit, source_commit, allow_cache)
  }

  public def apply(cmd, source_remote) {
    assert false : "Change request instance does not override apply()"
  }
}

class BitbucketPullRequest extends ChangeRequest {
  private url
  private info = null
  private credentialsId

  BitbucketPullRequest(steps, url, credentialsId) {
    super(steps)
    this.url = url
    this.credentialsId = credentialsId
  }

  @NonCPS
  private List find_username_replacements(String message) {
    def m = message =~ /(?<!\\)(?<!\S)@(\w+)/

    def user_replacements = []

    m.each { match ->
      def username = match[1]
      if (!username) {
        return
      }

      user_replacements.add([
          username,
          m.start(),
          m.end(),
      ])
    }

    return user_replacements
  }

  private def get_info(allow_cache = true) {
    if (allow_cache && this.info) {
      return this.info
    }
    if (url == null
     || !url.contains('/pull-requests/')) {
     return null
    }
    def restUrl = url
      .replaceFirst(/(\/projects\/)/, '/rest/api/1.0$1')
      .replaceFirst(/\/overview$/, '')
    def info = steps.readJSON(text: steps.httpRequest(
        url: restUrl,
        httpMode: 'GET',
        authentication: credentialsId,
      ).content)
    def merge = steps.readJSON(text: steps.httpRequest(
        url: restUrl + '/merge',
        httpMode: 'GET',
        authentication: credentialsId,
      ).content)
    if (merge.containsKey('canMerge')) {
      info['canMerge'] = merge['canMerge']
    }
    if(merge.containsKey('vetoes')) {
      info['vetoes'] = merge['vetoes']
    }

    // Expand '@user' tokens in pull request description to 'Full Name <Full.Name@example.com>'
    // because we don't have this mapping handy when reading git commit messages.
    if (info.containsKey('description')) {
      def users = [:]

      def user_replacements = find_username_replacements(info.description)

      int last_idx = 0
      String new_description = ''
      user_replacements.each { repl ->
        def (username, start, end) = repl
        if (!users.containsKey(username)) {
          def baseRestUrl = url
            .replaceFirst(/\/projects\/.*/, '/rest/api/1.0')
          def response = steps.httpRequest(
              url: "${baseRestUrl}/users/${username}",
              httpMode: 'GET',
              authentication: credentialsId,
              validResponseCodes: '200,404',
            )
          def json = response.content ? steps.readJSON(text: response.content) : [:]
          if (response.status == 200) {
            users[username] = json
          } else {
            def errors = json.getOrDefault('errors', [])
            def msg = errors ? errors[0].getOrDefault('message', '') : ''
            steps.println("\033[31m[error] could not find BitBucket user '${username}'${msg ? ': ' : ''}${msg}\033[39m")
          }
        }

        if (users.containsKey(username)) {
          def user = users[username]

          def str = user.getOrDefault('displayName', user.getOrDefault('name', username))
          if (user.emailAddress) {
            str = "${str} <${user.emailAddress}>"
          }

          new_description = new_description + info.description[last_idx..start - 1] + str
          last_idx = end
        }
      }

      new_description = new_description + info.description[last_idx..-1]
      info.description = new_description.replace('\r\n', '\n')
    }

    info['author_time'] = info.getOrDefault('updatedDate', steps.currentBuild.timeInMillis) / 1000.0
    info['commit_time'] = steps.currentBuild.startTimeInMillis / 1000.0
    this.info = info
    return info
  }

  public def maySubmit(target_commit, source_commit, allow_cache = true) {
    if (!super.maySubmitImpl(target_commit, source_commit, allow_cache)) {
      return false
    }
    def cur_cr_info = this.get_info(allow_cache)
    if (cur_cr_info == null
     || cur_cr_info.fromRef == null
     || cur_cr_info.fromRef.latestCommit != source_commit) {
      steps.println("\033[31m[error] failed to get pull request info from BitBucket for ${source_commit}\033[39m")
      return false
    }
    if (cur_cr_info.canMerge) {
      steps.println("\033[36m[info] submitting the commits since all merge criteria are met\033[39m")
    } else {
      steps.println("\033[36m[info] not submitting because the BitBucket merge criteria are not met\033[39m")
      if (cur_cr_info.vetoes) {
        steps.println("\033[36m[info] the following merge condition(s) are not met: \033[39m")
        cur_cr_info.vetoes.each { veto ->
          if (veto.summaryMessage) {
            steps.println("\033[36m[info] summary: ${veto.summaryMessage}\033[39m")
            if (veto.detailedMessage) {
              steps.println("\033[36m[info]   details: ${veto.detailedMessage}\033[39m")
            }
          }
        }
      } else {
        steps.println("\033[36m[info] no information about why merge failed available\033[39m")
      }
    }
    return cur_cr_info.canMerge
  }

  public def apply(cmd, source_remote) {
    def change_request = this.get_info()
    def extra_params = ''
    if (change_request.containsKey('description')) {
      extra_params += ' --description=' + shell_quote(change_request.description)
    }

    // Record approving reviewers for auditing purposes
    def approvers = change_request.getOrDefault('reviewers', []).findAll { reviewer ->
        return reviewer.approved
      }.collect { reviewer ->
        def str = reviewer.user.getOrDefault('displayName', reviewer.user.name)
        if (reviewer.user.emailAddress) {
          str = "${str} <${reviewer.user.emailAddress}>"
        }
        return str + ':' + reviewer.lastReviewedCommit
      }.sort()
    approvers.each { approver ->
      extra_params += ' --approved-by=' + shell_quote(approver)
    }

    def source_refspec = steps.scm.userRemoteConfigs[0].refspec
    def (remote_ref, local_ref) = source_refspec.tokenize(':')
    if (remote_ref.startsWith('+'))
      remote_ref = remote_ref.substring(1)
    def cr_author = change_request.getOrDefault('author', [:]).getOrDefault('user', [:])
    def output = line_split(steps.sh(script: cmd
                                + ' prepare-source-tree'
                                + ' --author-name=' + shell_quote(cr_author.getOrDefault('displayName', steps.env.CHANGE_AUTHOR))
                                + ' --author-email=' + shell_quote(cr_author.getOrDefault('emailAddress', steps.env.CHANGE_AUTHOR_EMAIL))
                                + ' --author-date=' + shell_quote(String.format("@%.3f", change_request.author_time))
                                + ' --commit-date=' + shell_quote(String.format("@%.3f", change_request.commit_time))
                                + ' merge-change-request'
                                + ' --source-remote=' + shell_quote(source_remote)
                                + ' --source-ref=' + shell_quote(remote_ref)
                                + ' --change-request=' + shell_quote(change_request.getOrDefault('id', steps.env.CHANGE_ID))
                                + ' --title=' + shell_quote(change_request.getOrDefault('title', steps.env.CHANGE_TITLE))
                                + extra_params,
                          returnStdout: true)).findAll{it.size() > 0}
    if (output.size() <= 0) {
      return null
    }
    def rv = [
        commit: output.remove(0),
      ]
    if (output.size() > 0) {
      rv.version = output.remove(0)
    }
    return rv
  }

}

class ModalityRequest extends ChangeRequest {
  private modality

  ModalityRequest(steps, modality) {
    super(steps)
    this.modality = modality
  }

  public def apply(cmd, source_remote) {
    def author_time = steps.currentBuild.timeInMillis / 1000.0
    def commit_time = steps.currentBuild.startTimeInMillis / 1000.0
    def output = line_split(steps.sh(script: cmd
                                + ' prepare-source-tree'
                                + ' --author-date=' + shell_quote(String.format("@%.3f", author_time))
                                + ' --commit-date=' + shell_quote(String.format("@%.3f", commit_time))
                                + ' apply-modality-change ' + shell_quote(modality),
                          returnStdout: true)).findAll{it.size() > 0}
    if (output.size() <= 0) {
      return null
    }
    def rv = [
        commit: output.remove(0),
      ]
    if (output.size() > 0) {
      rv.version = output.remove(0)
    }
    return rv
  }
}

class CiDriver {
  private repo
  private steps
  private cmds               = [:]
  private nodes              = [:]
  private checkouts          = [:]
  private docker_images      = [:]
  private stashes            = [:]
  private worktree_bundles   = [:]
  private submit_version     = null
  private change             = null
  private source_commit      = "HEAD"
  private target_commit      = null
  private may_submit_result  = null
  private may_publish_result = null
  private config_file

  private final default_node_expr = "Linux && Docker"

  CiDriver(Map params = [:], steps, repo) {
    this.repo = repo
    this.steps = steps
    this.change = params.change
    this.config_file = params.config
  }

  private def get_change() {
    if (this.change == null) {
      if (steps.env.CHANGE_URL != null
       && steps.env.CHANGE_URL.contains('/pull-requests/'))
      {
        def httpServiceCredential = steps.scm.userRemoteConfigs[0].credentialsId
        try {
          steps.withCredentials([steps.usernamePassword(
              credentialsId: httpServiceCredential,
              usernameVariable: 'USERNAME',
              passwordVariable: 'PASSWORD',
              )]) {
          }
        } catch (CredentialNotFoundException e1) {
          try {
            steps.withCredentials([steps.usernamePassword(
                credentialsId: httpServiceCredential,
                keystoreVariable: 'KEYSTORE',
                )]) {
            }
          } catch (CredentialNotFoundException e2) {
            /* Fall back when this credential isn't usable for HTTP(S) Basic Auth */
            httpServiceCredential = 'tt_service_account_creds'
          }
        }
        this.change = new BitbucketPullRequest(steps, steps.env.CHANGE_URL, httpServiceCredential)
      }
      // FIXME: Don't rely on hard-coded build parameter, externalize this instead.
      else if (steps.params.MODALITY != null && steps.params.MODALITY != "NORMAL")
      {
        this.change = new ModalityRequest(steps, steps.params.MODALITY)
      }
    }

    return this.change
  }

  private def shell_quote(word) {
    return "'" + (word as String).replace("'", "'\\''") + "'"
  }

  protected ArrayList line_split(String text) {
    return text.split('\\r?\\n') as ArrayList
  }

  public def with_hopic(closure) {
    assert steps.env.NODE_NAME != null, "with_hopic must be executed on a node"

    if (!this.docker_images.containsKey(steps.env.NODE_NAME)) {
      // Timeout prevents infinite downloads from blocking the build forever
      steps.timeout(time: 1, unit: 'MINUTES', activity: true) {
        assert this.repo.startsWith('git+'), "getCiDriver repo URL _must_ start with 'git+' but doesn't: ${this.repo}"

        // Use the exact same Hopic version on every build node
<<<<<<< HEAD
        if (this.repo !=~ /.*@[0-9a-fA-F]{40}/) {
          def (remote, ref) = this.repo[4..-1].split('@', 2)
=======
        if (this.repo.startsWith("git+") && this.repo !=~ /.*@[0-9a-fA-F]{40}/) {
          // Split on the last '@' only
          def split = this.repo[4..-1].split('@')
          def (remote, ref) = [split[0..-2].join('@'), split[-1]]
>>>>>>> 7aa61967
          def commit = line_split(steps.sh(script: "git ls-remote ${shell_quote(remote)}", returnStdout: true)).find { line ->
            def (hash, remote_ref) = line.split('\t')
            return (remote_ref == ref || remote_ref == "refs/heads/${ref}" || remote_ref == "refs/tags/${ref}")
          }
          if (commit != null)
          {
            def (hash, remote_ref) = commit.split('\t')
            this.repo = "git+${remote}@${hash}"
          }
        }

        def (remote, ref) = this.repo[4..-1].split('@', 2)

        def docker_src = steps.pwd(tmp: true) + '/docker-src'
        steps.sh(script: """\
mkdir -p ${shell_quote(docker_src)}
cd ${shell_quote(docker_src)}
git init
git fetch --depth=1 ${shell_quote(remote)} ${shell_quote(ref)}
git reset --hard FETCH_HEAD
# Append Hopic install
cat >> hopic/test/docker-images/python/Dockerfile <<EOF
# Install Hopic's dependencies in a separate layer to improve reuse between images produced for different Hopic versions.
ADD setup.py /hopic-reqs/setup.py
RUN mkdir -p /hopic-reqs/hopic/yaml \\
 && cd /hopic-reqs \\
 && touch hopic/__init__.py hopic/yaml/__init__.py \\
 && sed -i '/setuptools.scm/ d' setup.py \\
 && python setup.py dist_info \\
 && sed -n 's/^Requires-Dist: // p' hopic.dist-info/METADATA > hopic.dist-info/requires.txt \\
 && cd / \\
 && pip install --no-cache-dir --upgrade virtualenv --requirement /hopic-reqs/hopic.dist-info/requires.txt \\
 && rm -rf /hopic-reqs

RUN pip install --no-cache-dir --upgrade ${shell_quote(this.repo)}
EOF
cp -p setup.py hopic/test/docker-images/python/
docker build --build-arg=PYTHON_VERSION=3.6 --iidfile=${shell_quote(docker_src)}/id.txt hopic/test/docker-images/python
""")
        final imageId = steps.readFile("${docker_src}/id.txt").trim()
        this.docker_images[steps.env.NODE_NAME] = steps.docker.image(imageId)
      }
    }

    return this.docker_images[steps.env.NODE_NAME].inside([
        // Extra writable directories
        "--volume=${steps.env.HOME}:${steps.env.HOME}:rw",

        "--env=HOME=${steps.env.HOME}",

        // Docker in Docker access
        '--volume=/var/run/docker.sock:/var/run/docker.sock',
        "--group-add=${shell_quote(steps.sh(script: 'stat -c %g /var/run/docker.sock', returnStdout: true).trim())}",
      ].join(' ')) {
      def cmd = 'LC_ALL=C.UTF-8 hopic --color=always'
      if (this.config_file != null) {
        cmd += ' --workspace=' + shell_quote(workspace)
        cmd += ' --config=' + shell_quote("${workspace}/${config_file}")
      }

      return closure(cmd)
    }
  }

  private def with_credentials(closure) {
    // Ensure
    try {
      steps.withCredentials([steps.usernamePassword(
          credentialsId: steps.scm.userRemoteConfigs[0].credentialsId,
          usernameVariable: 'USERNAME',
          passwordVariable: 'PASSWORD',
          )]) {
          def askpass_program = steps.pwd(tmp: true) + '/jenkins-git-askpass.sh'
          steps.writeFile(
              file: askpass_program,
              text: '''\
#!/bin/sh
case "$1" in
[Uu]sername*) echo ''' + shell_quote(steps.USERNAME) + ''' ;;
[Pp]assword*) echo ''' + shell_quote(steps.PASSWORD) + ''' ;;
esac
''')
          return steps.withEnv(["GIT_ASKPASS=${askpass_program}"]) {
            steps.sh(script: 'chmod 700 "${GIT_ASKPASS}"')
            def r = closure()
            steps.sh(script: 'rm "${GIT_ASKPASS}"')
            return r
          }
      }
    } catch (CredentialNotFoundException e1) {
      try {
        steps.withCredentials([steps.sshUserPrivateKey(
            credentialsId: steps.scm.userRemoteConfigs[0].credentialsId,
            keyFileVariable: 'KEYFILE',
            usernameVariable: 'USERNAME',
            passphraseVariable: 'PASSPHRASE',
            )]) {
            def tmpdir = steps.pwd(tmp: true)

            def askpass_program = "${tmpdir}/jenkins-git-ssh-askpass.sh"
            steps.writeFile(
                file: askpass_program,
                text: '''\
#!/bin/sh
echo ''' + shell_quote(steps.env.PASSPHRASE ?: '') + '''
''')

            def ssh_program = "${tmpdir}/jenkins-git-ssh.sh"
            steps.writeFile(
                file: ssh_program,
                text: '''\
#!/bin/sh
# SSH_ASKPASS might be ignored if DISPLAY is not set
if [ -z "${DISPLAY:-}" ]; then
DISPLAY=:123.456
export DISPLAY
fi
exec ssh -i '''
+ shell_quote(steps.KEYFILE)
+ (steps.env.USERNAME != null ? ''' -l ''' + shell_quote(steps.USERNAME) : '')
+ ''' -o StrictHostKeyChecking=no -o IdentitiesOnly=yes "$@"
''')

            return steps.withEnv(["SSH_ASKPASS=${askpass_program}", "GIT_SSH=${ssh_program}", "GIT_SSH_VARIANT=ssh"]) {
              steps.sh(script: 'chmod 700 "${GIT_SSH}" "${SSH_ASKPASS}"')
              def r = closure()
              steps.sh(script: 'rm "${GIT_SSH}" "${SSH_ASKPASS}"')
              return r
            }
        }
      } catch (CredentialNotFoundException e2) {
        // Ignore, hoping that we're dealing with a passwordless SSH credential stored at ~/.ssh/id_rsa
        return closure()
      }
    }
  }

  private def subcommand_with_credentials(String cmd, String subcmd, credentials) {
    def creds_info = credentials.collect({ currentCredential ->
      def credential_id = currentCredential['id']
      def type          = currentCredential['type']

      final white_listed_var = '--whitelisted-var='
      if (type == 'username-password') {
        def user_var = currentCredential['username-variable']
        def pass_var = currentCredential['password-variable']
        return [white_listed_vars: white_listed_var + shell_quote(user_var) + ' ' + white_listed_var + shell_quote(pass_var),
          with_credentials: steps.usernamePassword(
            credentialsId: credential_id,
            usernameVariable: user_var,
            passwordVariable: pass_var,)
        ]
      } else if (type == 'file') {
        def file_var = currentCredential['filename-variable']
        return [white_listed_vars: white_listed_var + shell_quote(file_var),
          with_credentials: steps.file(
            credentialsId: credential_id,
            variable: file_var,)
        ]
      } else if (type == 'string') {
        def string_var = currentCredential['string-variable']
        return [white_listed_vars: white_listed_var + shell_quote(string_var),
          with_credentials: steps.string(
            credentialsId: credential_id,
            variable: string_var,)
        ]
      }
    })

    if (creds_info.size() == 0) {
      return steps.sh(script: "${cmd} ${subcmd}")
    }

    try {
      return steps.withCredentials(creds_info*.with_credentials) {
        steps.sh(script: cmd
          + ' ' + creds_info*.white_listed_vars.join(" ")
          + ' ' + subcmd)
      }
    }
    catch (CredentialNotFoundException e) {
      steps.println("\033[31m[error] credential '${credentials*.id}' does not exist or is not of type '${credentials*.type}'\033[39m")
      throw e
    }
  }

  private def checkout(String cmd, clean = false) {
    def tmpdir = steps.pwd(tmp: true)
    def workspace = steps.pwd()

    def params = ''
    if (clean) {
      params += ' --clean'
    }

    if (this.has_change()) {
      params += ' --ignore-initial-submodule-checkout-failure'
    }

    def target_ref = get_branch_name()
    if (!target_ref) {
      steps.println('\033[36m[info] target branch is not specified; using GIT_COMMIT.\033[39m')
      target_ref = steps.env.GIT_COMMIT
    }

    params += ' --target-remote=' + shell_quote(steps.scm.userRemoteConfigs[0].url)
    params += ' --target-ref='    + shell_quote(target_ref)

    steps.env.GIT_COMMIT = this.with_credentials() {
      this.target_commit = steps.sh(script: cmd
                                          + ' checkout-source-tree'
                                          + params,
                                    returnStdout: true).trim()
      if (this.get_change() != null) {
        def submit_info = this.get_change().apply(cmd, steps.scm.userRemoteConfigs[0].url)
        if (submit_info == null)
        {
          // Marking the build as ABORTED _before_ deleting it to prevent an exception from reincarnating it
          steps.currentBuild.result = 'ABORTED'

          def timerCauses = steps.currentBuild.buildCauses.findAll { cause ->
            cause._class.contains('TimerTriggerCause')
          }
          if (timerCauses) {
            steps.currentBuild.rawBuild.delete()
          }

          steps.error('No changes to build')
        }

        this.submit_version = submit_info.version
        return submit_info.commit
      }
      return this.target_commit
    }

    def code_dir_output = tmpdir + '/code-dir.txt'
    if (steps.sh(script: 'LC_ALL=C.UTF-8 git config --get hopic.code.dir > ' + shell_quote(code_dir_output), returnStatus: true) == 0) {
      workspace = steps.readFile(code_dir_output).trim()
    }

    return workspace
  }

  public def get_submit_version() {
    return this.submit_version
  }

  public def has_change() {
    return this.get_change() != null
  }

  private def is_build_a_replay() {
    def r = steps.currentBuild.buildCauses.any{ cause -> cause._class.contains('ReplayCause') }
    if (r) {
      steps.println("\033[36m[info] not submitting because this build is a replay of another build.\033[39m")
    }
    return r
  }

  /**
   * @pre this has to be executed on a node the first time
   */
  public def has_submittable_change() {
    if (this.may_submit_result == null) {
      assert steps.env.NODE_NAME != null, "has_submittable_change must be executed on a node the first time"

      assert !this.has_change() || (this.target_commit != null && this.source_commit != null)
      this.may_submit_result = this.has_change() && this.get_change().maySubmit(target_commit, source_commit, /* allow_cache =*/ false) && !this.is_build_a_replay()
    }
    this.may_submit_result = this.may_submit_result && steps.currentBuild.currentResult == 'SUCCESS'
    return this.may_submit_result
  }

  /**
   * @pre this has to be executed on a node the first time
   */
  public def has_publishable_change() {
    if (this.may_publish_result == null) {
      assert steps.env.NODE_NAME != null, "has_publishable_change must be executed on a node the first time"

      def may_publish = this.with_hopic { cmd ->
        return steps.sh(
            script: "${cmd} may-publish",
            returnStatus: true,
          ) == 0
      }
      this.may_publish_result = may_publish && this.has_submittable_change()
    }
    return this.may_publish_result
  }

  /**
   * @pre this has to be executed on a node
   */
  private def ensure_checkout(String cmd, clean = false) {
    assert steps.env.NODE_NAME != null, "ensure_checkout must be executed on a node"

    if (!this.checkouts.containsKey(steps.env.NODE_NAME)) {
      this.checkouts[steps.env.NODE_NAME] = this.checkout(cmd, clean)
    }
    this.worktree_bundles.each { name, bundle ->
      if (bundle.nodes[steps.env.NODE_NAME]) {
        return
      }
      steps.unstash(name)
      steps.sh(
          script: "${cmd} unbundle-worktrees --bundle=worktree-transfer.bundle",
        )
      this.worktree_bundles[name].nodes[steps.env.NODE_NAME] = true
    }
    return this.checkouts[steps.env.NODE_NAME]
  }

  /**
   * @return name of target branch that we're building.
   */
  public String get_branch_name() {
    steps.env.CHANGE_TARGET ?: steps.env.BRANCH_NAME
  }

  /**
   * @return a lock name unique to the target repository
   */
  public String get_lock_name() {
    def repo_url  = steps.scm.userRemoteConfigs[0].url
    def repo_name = repo_url.tokenize('/')[-2..-1].join('/') - ~/\.git$/ // "${project}/${repo}"
    def branch    = get_branch_name()
    "${repo_name}/${branch}"
  }

  /**
   * @return a tuple of build name and build identifier
   *
   * The build identifier is just the stringified build number for builds on branches.
   * For builds on pull requests it's the PR number plus build number on this PR.
   */
  public Tuple get_build_id() {
    def last_item_in_project_name = steps.currentBuild.projectName
    def project_name = steps.currentBuild.fullProjectName
    def job_name = project_name.take(project_name.lastIndexOf(last_item_in_project_name)
                                                 .with { it < 2 ? project_name.size() : it - 1 })

    def branch = get_branch_name()
    String build_name = "${job_name}/${branch}".replaceAll(/\/|%2F/, ' :: ')

    String build_identifier = (steps.env.CHANGE_TARGET ? "PR-${steps.env.CHANGE_ID} " : '') + "${steps.currentBuild.number}"

    [build_name, build_identifier]
  }

  /**
   * Unstash everything previously stashed on other nodes that we didn't yet unstash here.
   *
   * @pre this has to be executed on a node
   */
  private def ensure_unstashed() {
    assert steps.env.NODE_NAME != null, "ensure_unstashed must be executed on a node"

    this.stashes.each { name, stash ->
      if (stash.nodes[steps.env.NODE_NAME]) {
        return
      }
      steps.dir(stash.dir) {
        steps.unstash(name)
      }
      this.stashes[name].nodes[steps.env.NODE_NAME] = true
    }
  }

  /**
   * @pre this has to be executed on a node
   */
  private def pin_variant_to_current_node(String variant) {
    assert steps.env.NODE_NAME != null, "pin_variant_to_current_node must be executed on a node"

    if (!this.nodes.containsKey(variant)) {
      this.nodes[variant] = steps.env.NODE_NAME
    }
  }

  private void archive_artifacts_if_enabled(Map meta, String workspace, boolean error_occurred, Closure get_build_info) {
    def archiving_cfg = meta.containsKey('archive') ? 'archive' : meta.containsKey('fingerprint') ? 'fingerprint' : null
    if (!archiving_cfg) {
      return
    }

    def upload_on_failure = meta[archiving_cfg].getOrDefault('upload-on-failure', false)
    if (!upload_on_failure && (error_occurred || steps.currentBuild.currentResult != 'SUCCESS')) {
      return
    }

    def artifacts = meta[archiving_cfg].artifacts
    if (artifacts == null) {
      steps.error("Archive configuration entry for ${phase}.${variant} does not contain 'artifacts' property")
    }
    steps.dir(workspace) {
      artifacts.each { artifact ->
        def pattern = artifact.pattern.replace('(*)', '*')
        if (archiving_cfg == 'archive') {
          steps.archiveArtifacts(
              artifacts: pattern,
              fingerprint: meta.archive.getOrDefault('fingerprint', true),
            )
        } else if (archiving_cfg == 'fingerprint') {
          steps.fingerprint(pattern)
        }
      }
      if (meta[archiving_cfg].containsKey('upload-artifactory')) {
        def server_id = meta[archiving_cfg]['upload-artifactory'].id
        if (server_id == null) {
          steps.error("Artifactory upload configuration entry for ${phase}.${variant} does not contain 'id' property to identify Artifactory server")
        }
        def uploadSpec = JsonOutput.toJson([
            files: artifacts.collect { artifact ->
              def fileSpec = [
                pattern: artifact.pattern,
                target: artifact.target,
              ]
              if (fileSpec.target == null) {
                steps.error("Artifactory upload configuration entry for ${phase}.${variant} does not contain 'target' property to identify target repository")
              }
              if (artifact.props != null) {
                fileSpec.props = artifact.props
              }
              return fileSpec
            }
          ])
        def buildInfo = get_build_info(server_id)
        def server = steps.Artifactory.server server_id
        server.upload(spec: uploadSpec, buildInfo: buildInfo)
        // Work around Artifactory Groovy bug
        server = null
      }
    }
  }

  public def on_build_node(Map params = [:], closure) {
    def node_expr = this.nodes.collect { variant, node -> node }.join(" || ") ?: params.getOrDefault('default_node_expr', this.default_node_expr)
    return steps.node(node_expr) {
      return this.with_hopic { cmd ->
        this.ensure_checkout(cmd, params.getOrDefault('clean', false))
        this.ensure_unstashed()
        return closure(cmd)
      }
    }
  }

  public def build(Map buildParams = [:]) {
    def clean = buildParams.getOrDefault('clean', false)
    def default_node = buildParams.getOrDefault('default_node_expr', this.default_node_expr)
    steps.ansiColor('xterm') {
      def (phases, is_publishable_change) = steps.node(default_node) {
        return this.with_hopic { cmd ->
          def workspace = steps.pwd()

          /*
           * We're splitting the enumeration of phases and variants from their execution in order to
           * enable Jenkins to execute the different variants within a phase in parallel.
           *
           * In order to do this we only check out the CI config file to the orchestrator node.
           */
          def scm = steps.checkout(steps.scm)
          // Don't trust Jenkin's scm.GIT_COMMIT because it sometimes lies
          steps.env.GIT_COMMIT          = steps.sh(script: 'LC_ALL=C.UTF-8 git rev-parse HEAD', returnStdout: true).trim()
          steps.env.GIT_COMMITTER_NAME  = scm.GIT_COMMITTER_NAME
          steps.env.GIT_COMMITTER_EMAIL = scm.GIT_COMMITTER_EMAIL
          steps.env.GIT_AUTHOR_NAME     = scm.GIT_AUTHOR_NAME
          steps.env.GIT_AUTHOR_EMAIL    = scm.GIT_AUTHOR_EMAIL

          if (steps.env.CHANGE_TARGET) {
            this.source_commit = steps.env.GIT_COMMIT
          }

          // Force a full based checkout & change application, instead of relying on the checkout done above, to ensure that we're building the list of phases and
          // variants to execute (below) using the final config file.
          this.ensure_checkout(cmd, clean)

          def phases = steps.readJSON(text: steps.sh(script: "${cmd} getinfo",
              returnStdout: true))
              .collect { phase, variants ->
            [
              phase: phase,
              variants: variants.collect { variant, meta ->
                [
                  variant: variant,
                  label: meta.getOrDefault('node-label', default_node),
                  run_on_change: meta.getOrDefault('run-on-change', 'always'),
                ]
              }
            ]
          }

          def is_publishable = this.has_publishable_change()

          if (is_publishable) {
            // Ensure a new checkout is performed because the target repository may change while waiting for the lock
            this.checkouts.remove(steps.env.NODE_NAME)
          }

          return [phases, is_publishable]
        }
      }

      // NOP as default
      def lock_if_necessary = { closure -> closure() }

      if (is_publishable_change) {
        lock_if_necessary = { closure ->
          return steps.lock(get_lock_name()) {
            return closure()
          }
        }
      }

      def artifactoryBuildInfo = [:]

      lock_if_necessary {
        phases.each {
          def phase    = it.phase
          def is_build_successful = steps.currentBuild.currentResult == 'SUCCESS'
          // Make sure steps exclusive to changes, or not intended to execute for changes, are skipped when appropriate
          def variants = it.variants.findAll { variant ->
            def run_on_change = variant.run_on_change

            if (run_on_change == 'always') {
              return true
            } else if (run_on_change == 'never') {
              return !this.has_change()
            } else if (run_on_change == 'only') {
              if (is_build_successful) {
                if (this.source_commit == null
                 || this.target_commit == null) {
                  // Don't have enough information to determine whether this is a submittable change: assume it is
                  return true
                }
                return is_publishable_change
              } else {
                steps.println("Skipping variant ${variant.variant} in ${phase} because build is not successful")
                return false
              }
            }
            assert false : "Unknown 'run-on-change' option: ${run_on_change}"
          }
          if (variants.size() == 0) {
            return
          }

          steps.stage(phase) {
            def stepsForBuilding = variants.collectEntries {
              def variant = it.variant
              def label   = it.label
              [ "${phase}-${variant}": {
                if (this.nodes.containsKey(variant)) {
                  label = this.nodes[variant]
                }
                steps.node(label) {
                  steps.stage("${phase}-${variant}") {
                    this.with_hopic { cmd ->
                      final workspace = this.ensure_checkout(cmd, clean)
                      this.pin_variant_to_current_node(variant)

                      this.ensure_unstashed()

                      // Meta-data retrieval needs to take place on the executing node to ensure environment variable expansion happens properly
                      def meta = steps.readJSON(text: steps.sh(
                          script: "${cmd} getinfo --phase=" + shell_quote(phase) + ' --variant=' + shell_quote(variant),
                          returnStdout: true,
                        ))

                      def error_occurred = false
                      try {
                        this.subcommand_with_credentials(
                            cmd,
                            'build'
                          + ' --phase=' + shell_quote(phase)
                          + ' --variant=' + shell_quote(variant)
                          , meta.getOrDefault('with-credentials', []))
                      } catch(Exception e) {
                        error_occurred = true // Jenkins only sets its currentResult to Failure after all user code is executed
                        throw e
                      } finally {
                        if (meta.containsKey('junit')) {
                          def results = meta.junit
                          steps.dir(workspace) {
                            meta.junit.each { result ->
                              steps.junit(result)
                            }
                          }
                        }
                        this.archive_artifacts_if_enabled(meta, workspace, error_occurred, { server_id ->
                          if (!artifactoryBuildInfo.containsKey(server_id)) {
                            def newBuildInfo = steps.Artifactory.newBuildInfo()
                            def (build_name, build_identifier) = get_build_id()
                            newBuildInfo.name = build_name
                            newBuildInfo.number = build_identifier
                            artifactoryBuildInfo[server_id] = newBuildInfo
                          }
                          return artifactoryBuildInfo[server_id]
                        })
                      }

                      // FIXME: re-evaluate if we can and need to get rid of special casing for stashing
                      if (meta.containsKey('stash')) {
                        def name  = "${phase}-${variant}"
                        def params = [
                            name: name,
                          ]
                        if (meta.stash.containsKey('includes')) {
                          params['includes'] = meta.stash.includes
                        }
                        def stash_dir = workspace
                        if (meta.stash.containsKey('dir')) {
                          if (meta.stash.dir.startsWith('/')) {
                            stash_dir = meta.stash.dir
                          } else {
                            stash_dir = "${workspace}/${meta.stash.dir}"
                          }
                        }
                        // Make stash locations node-independent by making them relative to the Jenkins workspace
                        if (stash_dir.startsWith('/')) {
                          def cwd = steps.pwd()
                          // This check, unlike relativize() below, doesn't depend on File() and thus doesn't require script approval
                          if (stash_dir == cwd) {
                            stash_dir = '.'
                          } else {
                            cwd = new File(cwd).toPath()
                            stash_dir = cwd.relativize(new File(stash_dir).toPath()) as String
                          }
                          if (stash_dir == '') {
                            stash_dir = '.'
                          }
                        }
                        steps.dir(stash_dir) {
                          steps.stash(params)
                        }
                        this.stashes[name] = [dir: stash_dir, nodes: [(steps.env.NODE_NAME): true]]
                      }
                      if (meta.containsKey('worktrees')) {
                        def name = "${phase}-${variant}-worktree-transfer.bundle"
                        steps.stash(
                            name: name,
                            includes: 'worktree-transfer.bundle',
                          )
                        this.worktree_bundles[name] = [nodes: [(steps.env.NODE_NAME): true]]
                      }
                    }
                  }
                }
              }]
            }
            steps.parallel stepsForBuilding
          }
        }

        if (this.may_submit_result != false) {
          this.on_build_node { cmd ->
            if (this.has_submittable_change()) {
              steps.stage('submit') {
                this.with_credentials() {
                  // addBuildSteps(steps.isMainlineBranch(steps.env.CHANGE_TARGET) || steps.isReleaseBranch(steps.env.CHANGE_TARGET))
                  steps.sh(script: "${cmd} submit")
                }
              }
            }
          }
        }
      }

      if (artifactoryBuildInfo) {
        assert this.nodes : "When we have artifactory build info we expect to have execution nodes that it got produced on"
        this.on_build_node { cmd ->
          def config = steps.readJSON(text: steps.sh(
              script: "${cmd} show-config",
              returnStdout: true,
            ))

          artifactoryBuildInfo.each { server_id, buildInfo ->
            def promotion_config = config.getOrDefault('artifactory', [:]).getOrDefault('promotion', [:]).getOrDefault(server_id, [:])

            def server = steps.Artifactory.server server_id
            server.publishBuildInfo(buildInfo)
            if (promotion_config.containsKey('target-repo')
             && this.has_publishable_change()) {
              server.promote(
                  targetRepo:  promotion_config['target-repo'],
                  buildName:   buildInfo.name,
                  buildNumber: buildInfo.number,
                )
            }
            // Work around Artifactory Groovy bug
            server = null
          }
        }
      }
    }
  }
}

/**
  * getCiDriver()
  */

def call(Map params = [:], repo) {
  return new CiDriver(params, this, repo)
}<|MERGE_RESOLUTION|>--- conflicted
+++ resolved
@@ -361,15 +361,10 @@
         assert this.repo.startsWith('git+'), "getCiDriver repo URL _must_ start with 'git+' but doesn't: ${this.repo}"
 
         // Use the exact same Hopic version on every build node
-<<<<<<< HEAD
         if (this.repo !=~ /.*@[0-9a-fA-F]{40}/) {
-          def (remote, ref) = this.repo[4..-1].split('@', 2)
-=======
-        if (this.repo.startsWith("git+") && this.repo !=~ /.*@[0-9a-fA-F]{40}/) {
           // Split on the last '@' only
           def split = this.repo[4..-1].split('@')
           def (remote, ref) = [split[0..-2].join('@'), split[-1]]
->>>>>>> 7aa61967
           def commit = line_split(steps.sh(script: "git ls-remote ${shell_quote(remote)}", returnStdout: true)).find { line ->
             def (hash, remote_ref) = line.split('\t')
             return (remote_ref == ref || remote_ref == "refs/heads/${ref}" || remote_ref == "refs/tags/${ref}")
