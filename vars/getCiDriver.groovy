--- conflicted
+++ resolved
@@ -648,11 +648,7 @@
     def clean = buildParams.getOrDefault('clean', false)
     def default_node = buildParams.getOrDefault('default_node_expr', this.default_node_expr)
     steps.ansiColor('xterm') {
-<<<<<<< HEAD
-      def phases = steps.node(default_node) {
-=======
-      def (phases, is_submittable_change) = steps.node(default_node_expr) {
->>>>>>> d8c9517c
+      def (phases, is_publishable_change) = steps.node(default_node) {
         def cmd = this.install_prerequisites()
         def workspace = steps.pwd()
 
@@ -700,20 +696,6 @@
             }
           ]
         }
-<<<<<<< HEAD
-      }
-
-      // NOP as default
-      def lock_if_necessary = { closure -> closure() }
-
-      def is_change_only = { variant -> variant.run_on_change == 'only' }
-      def change_only_phase = phases.find { phase -> phase.variants.any is_change_only }
-      def change_only_step = change_only_phase ? change_only_phase.variants.find(is_change_only) : null
-
-      def is_publishable_change = steps.node(change_only_step ? change_only_step.label : default_node) {
-        this.ensure_checkout(clean)
-=======
->>>>>>> d8c9517c
 
         def is_publishable = this.has_publishable_change()
 
@@ -722,20 +704,13 @@
           this.checkouts.remove(steps.env.NODE_NAME)
         }
 
-<<<<<<< HEAD
-        return is_publishable
-      }
-
-      if (is_publishable_change) {
-=======
-        return [phases, is_submittable]
+        return [phases, is_publishable]
       }
 
       // NOP as default
       def lock_if_necessary = { closure -> closure() }
 
-      if (is_submittable_change) {
->>>>>>> d8c9517c
+      if (is_publishable_change) {
         lock_if_necessary = { closure ->
           return steps.lock(get_lock_name()) {
             return closure()
