/*
 * Copyright (c) 2018 - 2021 TomTom N.V.
 *
 * Licensed under the Apache License, Version 2.0 (the "License");
 * you may not use this file except in compliance with the License.
 * You may obtain a copy of the License at
 *
 *     http://www.apache.org/licenses/LICENSE-2.0
 *
 * Unless required by applicable law or agreed to in writing, software
 * distributed under the License is distributed on an "AS IS" BASIS,
 * WITHOUT WARRANTIES OR CONDITIONS OF ANY KIND, either express or implied.
 * See the License for the specific language governing permissions and
 * limitations under the License.
 */

import groovy.json.JsonOutput
import hudson.model.ParametersDefinitionProperty
import java.text.SimpleDateFormat
import org.jenkinsci.plugins.credentialsbinding.impl.CredentialNotFoundException
import org.jenkinsci.plugins.scriptsecurity.sandbox.RejectedAccessException
import org.jenkinsci.plugins.workflow.job.properties.DisableConcurrentBuildsJobProperty

class ChangeRequest {
  protected steps

  ChangeRequest(steps) {
    this.steps = steps
  }

  protected String shell_quote(word) {
    return "'" + (word as String).replace("'", "'\\''") + "'"
  }

  protected ArrayList line_split(String text) {
    return text.split('\\r?\\n') as ArrayList
  }

  protected boolean maySubmitImpl(String target_commit, String source_commit, boolean allow_cache = true) {
    return !line_split(steps.sh(script: 'LC_ALL=C.UTF-8 TZ=UTC git log ' + shell_quote(target_commit) + '..' + shell_quote(source_commit) + " --pretty='%H:%s' --reverse",
                                label: 'Hopic (internal): retrieving git log',
                                returnStdout: true)
      .trim()).find { line ->
        if (!line) {
          return false
        }
        def (commit, subject) = line.split(':', 2)
        if (subject.startsWith('fixup!') || subject.startsWith('squash!')) {
          steps.println("\033[36m[info] not submitting because commit ${commit} is marked with 'fixup!' or 'squash!': ${subject}\033[39m")
          steps.currentBuild.description = "Not submitting: PR contains fixup! or squash!"
          return true
        }
    }
  }

  public boolean maySubmit(String target_commit, String source_commit, boolean allow_cache = true) {
    return this.maySubmitImpl(target_commit, source_commit, allow_cache)
  }

  public void abort_if_changed(String source_remote) {
  }

  public Map apply(String cmd, String source_remote) {
    assert false : "Change request instance does not override apply()"
  }

  public void notify_build_result(String job_name, String branch, String commit, String result, boolean exclude_branches_filled_with_pr_branch_discovery) {
    // Default NOP
  }
}

class BitbucketPullRequest extends ChangeRequest {
  private url
  private info = null
  private credentialsId
  private refspec
  private restUrl = null
  private baseRestUrl = null
  private keyIds = [:]
  private source_commit = null

  BitbucketPullRequest(steps, url, credentialsId, refspec) {
    super(steps)
    this.url = url
    this.credentialsId = credentialsId
    this.refspec = refspec

    if (this.url != null) {
      this.restUrl = url
        .replaceFirst(/(\/projects\/)/, '/rest/api/1.0$1')
        .replaceFirst(/\/overview$/, '')
      this.baseRestUrl = this.restUrl
        .replaceFirst(/(\/rest)\/.*/, '$1')
    }
  }

  @NonCPS
  private List find_username_replacements(String message) {
    def m = message =~ /(?<!\\)(?<!\S)@(\w+)/

    def user_replacements = []

    m.each { match ->
      def username = match[1]
      if (!username) {
        return
      }

      user_replacements.add([
          username,
          m.start(),
          m.end(),
      ])
    }

    return user_replacements
  }

  private def get_info(allow_cache = true) {
    if (allow_cache && this.info) {
      return this.info
    }
    if (url == null
     || !url.contains('/pull-requests/')) {
     return null
    }
    def info = steps.readJSON(text: steps.httpRequest(
        url: restUrl,
        httpMode: 'GET',
        authentication: credentialsId,
      ).content)
    def merge = steps.readJSON(text: steps.httpRequest(
        url: restUrl + '/merge',
        httpMode: 'GET',
        authentication: credentialsId,
      ).content)
    if (merge.containsKey('canMerge')) {
      info['canMerge'] = merge['canMerge']
    }
    if(merge.containsKey('vetoes')) {
      info['vetoes'] = merge['vetoes']
    }

    // Expand '@user' tokens in pull request description to 'Full Name <Full.Name@example.com>'
    // because we don't have this mapping handy when reading git commit messages.
    if (info.containsKey('description')) {
      def users = [:]

      def user_replacements = find_username_replacements(info.description)

      int last_idx = 0
      String new_description = ''
      user_replacements.each { repl ->
        def (username, start, end) = repl
        if (!users.containsKey(username)) {
          def response = steps.httpRequest(
              url: "${baseRestUrl}/api/1.0/users/${username}",
              httpMode: 'GET',
              authentication: credentialsId,
              validResponseCodes: '200,404',
            )
          def json = response.content ? steps.readJSON(text: response.content) : [:]
          if (response.status == 200) {
            users[username] = json
          } else {
            def errors = json.getOrDefault('errors', [])
            def msg = errors ? errors[0].getOrDefault('message', '') : ''
            steps.println("\033[31m[error] could not find BitBucket user '${username}'${msg ? ': ' : ''}${msg}\033[39m")
          }
        }

        if (users.containsKey(username)) {
          def user = users[username]

          def str = user.getOrDefault('displayName', user.getOrDefault('name', username))
          if (user.emailAddress) {
            str = "${str} <${user.emailAddress}>"
          }

          new_description = new_description + info.description[last_idx..start - 1] + str
          last_idx = end
        }
      }

      new_description = new_description + info.description[last_idx..-1]
      info.description = new_description.replace('\r\n', '\n')
    }

    info['author_time'] = info.getOrDefault('updatedDate', steps.currentBuild.timeInMillis) / 1000.0
    info['commit_time'] = steps.currentBuild.startTimeInMillis / 1000.0
    this.info = info
    return info
  }

  @Override
  public boolean maySubmit(String target_commit, String source_commit, boolean allow_cache = true) {
    if (!super.maySubmitImpl(target_commit, source_commit, allow_cache)) {
      return false
    }
    def cur_cr_info = this.get_info(allow_cache)
    if (cur_cr_info == null
     || cur_cr_info.fromRef == null
     || cur_cr_info.fromRef.latestCommit != source_commit) {
      steps.println("\033[31m[error] failed to get pull request info from BitBucket for ${source_commit}\033[39m")
      return false
    }
    if (!cur_cr_info.canMerge) {
      steps.println("\033[36m[info] not submitting because the BitBucket merge criteria are not met\033[39m")
      steps.currentBuild.description = "Not submitting: Bitbucket merge criteria not met"
      if (cur_cr_info.vetoes) {
        steps.println("\033[36m[info] the following merge condition(s) are not met: \033[39m")
        cur_cr_info.vetoes.each { veto ->
          if (veto.summaryMessage) {
            steps.println("\033[36m[info] summary: ${veto.summaryMessage}\033[39m")
            if (veto.detailedMessage) {
              steps.println("\033[36m[info]   details: ${veto.detailedMessage}\033[39m")
            }
          }
        }
      } else {
        steps.println("\033[36m[info] no information about why merge failed available\033[39m")
      }
    }
    return cur_cr_info.canMerge
  }

  private def current_source_commit(String source_remote) {
    assert steps.env.NODE_NAME != null, "current_source_commit must be executed on a node"
    def (remote_ref, local_ref) = this.refspec.tokenize(':')
    if (remote_ref.startsWith('+'))
      remote_ref = remote_ref.substring(1)

    def refs = line_split(
      steps.sh(
        script: "git ls-remote ${shell_quote(source_remote)}",
        label: 'Hopic: finding last commit of PR',
        returnStdout: true,
      )
    ).collectEntries { line ->
      def (hash, ref) = line.split('\t')
      [(ref): hash]
    }
    return refs[remote_ref] ?: refs["refs/heads/${remote_ref}"] ?: refs["refs/tags/${remote_ref}"]
  }

  @Override
  public void abort_if_changed(String source_remote) {
    if (this.source_commit == null)
      return

    final current_commit = this.current_source_commit(source_remote)
    if (this.source_commit != current_commit) {
      steps.currentBuild.result = 'ABORTED'
      steps.currentBuild.description = 'Aborted: build outdated; change request updated since start'
      steps.error("this build is outdated. Its change request got updated to ${current_commit} (from ${this.source_commit}).")
    }

    if (!this.info
      // we don't care about builds that weren't going to be merged anyway
     || !this.info.canMerge)
      return

    final old_cr_info = this.info
    def cur_cr_info = this.get_info(/* allow_cache=*/ false)
    // keep the cache intact as it's used to generate merge commit messages
    this.info = old_cr_info

    // Ignore the current INPROGRESS build from the merge vetoes
    for (int i = cur_cr_info.getOrDefault('vetoes', []).size() - 1; i >= 0; i--) {
      if (cur_cr_info.vetoes[i].summaryMessage == 'Not all required builds are successful yet') {
        if (!cur_cr_info.canMerge
         && cur_cr_info.vetoes.size() == 1) {
          cur_cr_info.canMerge = true
        }
        cur_cr_info.vetoes.remove(i)
        break
      }
    }

    String msg = ''
    if (!cur_cr_info.canMerge) {
      msg += '\n\033[33m[warning] no longer submitting because the BitBucket merge criteria are no longer met\033[39m'
      if (cur_cr_info.vetoes) {
        msg += '\n\033[36m[info] the following merge condition(s) are not met:'
        cur_cr_info.vetoes.each { veto ->
          if (veto.summaryMessage) {
            msg += "\n[info] summary: ${veto.summaryMessage}"
            if (veto.detailedMessage) {
              msg += "\n[info]   details: ${veto.detailedMessage}"
            }
          }
        }
        msg += '\033[39m'
      }
    }
    final String old_title = old_cr_info.getOrDefault('title', steps.env.CHANGE_TITLE)
    final String cur_title = cur_cr_info.getOrDefault('title', steps.env.CHANGE_TITLE)
    if (cur_title.trim() != old_title.trim()) {
      msg += '\n\033[33m[warning] no longer submitting because the change request\'s title changed\033[39m'
      msg += "\n\033[36m[info] old title: '${old_title}'"
      msg +=         "\n[info] new title: '${cur_title}'\033[39m"
    }
    final String old_description = old_cr_info.containsKey('description') ? old_cr_info.description.trim() : null
    final String cur_description = cur_cr_info.containsKey('description') ? cur_cr_info.description.trim() : null
    if (cur_description != old_description) {
      msg += '\n\033[33m[warning] no longer submitting because the change request\'s description changed\033[39m'
      msg += '\n\033[36m[info] old description:'
      if (old_description == null) {
        msg += ' null'
      } else {
        line_split(old_description).each { line ->
          msg += "\n[info]     ${line}"
        }
      }
      msg += '\n[info] new description:'
      if (cur_description == null) {
        msg += ' null'
      } else {
        line_split(cur_description).each { line ->
          msg += "\n[info]     ${line}"
        }
      }
      msg += '\033[39m'
    }

    // trim() that doesn't strip \033
    while (msg && msg[0] == '\n')
      msg = msg[1..-1]

    if (msg) {
      steps.println(msg)
      steps.currentBuild.result = 'ABORTED'
      if (!cur_cr_info.canMerge) {
        steps.currentBuild.description = "No longer submitting: Bitbucket merge criteria no longer met"
        steps.error("This build is outdated. Merge criteria of its change request are no longer met.")
      } else {
        steps.currentBuild.description = "No longer submitting: change request's metadata changed since start"
        steps.error("This build is outdated. Metadata of its change request changed.")
      }
    }
  }

  @Override
  public Map apply(String cmd, String source_remote) {
    def change_request = this.get_info()
    def extra_params = ''
    if (change_request.containsKey('description')) {
      extra_params += ' --description=' + shell_quote(change_request.description)
    }

    // Record approving reviewers for auditing purposes
    def approvers = change_request.getOrDefault('reviewers', []).findAll { reviewer ->
        return reviewer.approved
      }.collect { reviewer ->
        def str = reviewer.user.getOrDefault('displayName', reviewer.user.name)
        if (reviewer.user.emailAddress) {
          str = "${str} <${reviewer.user.emailAddress}>"
        }
        return str + ':' + reviewer.lastReviewedCommit
      }.sort()
    approvers.each { approver ->
      extra_params += ' --approved-by=' + shell_quote(approver)
    }

    if (this.source_commit == null) {
      // Pin to the head commit of the PR to ensure every node builds the same version, even when the PR gets updated while the build runs
      this.source_commit = this.current_source_commit(source_remote)
    }
    def cr_author = change_request.getOrDefault('author', [:]).getOrDefault('user', [:])
    def output = line_split(steps.sh(script: cmd
                                + ' prepare-source-tree'
                                + ' --author-name=' + shell_quote(cr_author.getOrDefault('displayName', steps.env.CHANGE_AUTHOR))
                                + ' --author-email=' + shell_quote(cr_author.getOrDefault('emailAddress', steps.env.CHANGE_AUTHOR_EMAIL))
                                + ' --author-date=' + shell_quote(String.format("@%.3f", change_request.author_time))
                                + ' --commit-date=' + shell_quote(String.format("@%.3f", change_request.commit_time))
                                + ' merge-change-request'
                                + ' --source-remote=' + shell_quote(source_remote)
                                + ' --source-ref=' + shell_quote(this.source_commit)
                                + ' --change-request=' + shell_quote(change_request.getOrDefault('id', steps.env.CHANGE_ID))
                                + ' --title=' + shell_quote(change_request.getOrDefault('title', steps.env.CHANGE_TITLE))
                                + extra_params,
                          label: 'Hopic: preparing source tree',
                          returnStdout: true)).findAll{it.size() > 0}
    if (output.size() <= 0) {
      return null
    }
    def rv = [
        commit: output.remove(0),
      ]
    if (output.size() > 0) {
      rv.version = output.remove(0)
    }
    return rv
  }

  @Override
  public void notify_build_result(String job_name, String branch, String commit, String result, boolean exclude_branches_filled_with_pr_branch_discovery) {
    def state = (result == 'STARTING'
        ? 'INPROGRESS'
        : (result == 'SUCCESS' ? 'SUCCESSFUL' : 'FAILED')
        )

    def description = steps.currentBuild.description
    if (!description) {
      if        (result == 'STARTING') {
        description = 'The build is in progress...'
      } else if (result == 'SUCCESS') {
        description = 'This change request looks good.'
      } else if (result == 'UNSTABLE') {
        description = 'This change request has test failures.'
      } else if (result == 'FAILURE') {
        description = 'There was a failure building this change request.'
      } else if (result == 'ABORTED') {
        description = 'The build of this change request was aborted.'
      } else {
        description = 'Something is wrong with the build of this change request.'
      }
    }

    // It is impossible to get this Bitbucket branch plugin trait setting via groovy, therefore it is a parameter here
    if (!exclude_branches_filled_with_pr_branch_discovery) {
      branch = "${steps.env.JOB_BASE_NAME}"
    }
    def key = "${job_name}/${branch}"

    if (!this.keyIds[key]) {
      // We could use java.security.MessageDigest instead of relying on a node. But that requires extra script approvals.
      assert steps.env.NODE_NAME != null, "notify_build_result must be executed on a node the first time"
      this.keyIds[key] = steps.sh(script: "echo -n ${shell_quote(key)} | md5sum",
                                  label: 'Hopic (internal): generating unique build key',
                                  returnStdout: true).substring(0, 32)
    }
    def keyid = this.keyIds[key]

    def build_status = JsonOutput.toJson([
        state: state,
        key: keyid,
        url: steps.env.BUILD_URL,
        name: steps.currentBuild.fullDisplayName,
        description: description,
      ])
    steps.httpRequest(
        url: "${baseRestUrl}/build-status/1.0/commits/${commit}",
        httpMode: 'POST',
        contentType: 'APPLICATION_JSON',
        requestBody: build_status,
        authentication: credentialsId,
        validResponseCodes: '204',
      )
  }
}

class ModalityRequest extends ChangeRequest {
  private modality

  ModalityRequest(steps, modality) {
    super(steps)
    this.modality = modality
  }

  @Override
  public Map apply(String cmd, String source_remote) {
    def author_time = steps.currentBuild.timeInMillis / 1000.0
    def commit_time = steps.currentBuild.startTimeInMillis / 1000.0
    def prepare_cmd = (cmd
      + ' prepare-source-tree'
      + ' --author-date=' + shell_quote(String.format("@%.3f", author_time))
      + ' --commit-date=' + shell_quote(String.format("@%.3f", commit_time))
    )
    def full_cmd = "${prepare_cmd} apply-modality-change ${shell_quote(modality)}"
    if (modality == 'BUMP_VERSION') {
      full_cmd = "${prepare_cmd} bump-version"
    }
    def output = line_split(steps.sh(script: full_cmd,
                            label: 'Hopic: preparing modality change to ' + modality,
                            returnStdout: true)).findAll{it.size() > 0}
    if (output.size() <= 0) {
      return null
    }
    def rv = [
        commit: output.remove(0),
      ]
    if (output.size() > 0) {
      rv.version = output.remove(0)
    }
    return rv
  }
}

class NodeExecution {
  String exec_name
  long end_time     // unix epoch time (in ms)
  long request_time // unix epoch time (in ms)
  long start_time   // unix epoch time (in ms)
  String status
}

class LockWaitingTime {
  String lock_name
  Long acquire_time // unix epoch time (in ms) (can be null)
  long release_time // unix epoch time (in ms)
  long request_time // unix epoch time (in ms)
}

class CiDriver {
  private repo
  private steps
  private cmds               = [:]
  private nodes              = [:]
  private checkouts          = [:]
  private docker_images      = [:]
  private scm                = [:]
  private stashes            = [:]
  private worktree_bundles   = [:]
  private submit_version     = null
  private change             = null
  private source_commit      = "HEAD"
  private target_commit      = null
  private may_submit_result  = null
  private may_publish_result = null
  private config_file
  private bitbucket_api_credential_id  = null
  private LinkedHashMap<String, LinkedHashMap<Integer, NodeExecution[]>> nodes_usage = [:]
  private ArrayList<LockWaitingTime> lock_times = []

  private final default_node_expr = "Linux && Docker"

  CiDriver(Map params = [:], steps, String repo) {
    this.repo = repo
    this.steps = steps
    this.change = params.change
    this.config_file = params.config
    this.bitbucket_api_credential_id = params.getOrDefault('bb_api_cred_id', 'tt_service_account_creds')
    this.scm = [
      credentialsId: steps.scm.userRemoteConfigs[0].credentialsId,
      refspec: steps.scm.userRemoteConfigs[0].refspec,
      url: steps.scm.userRemoteConfigs[0].url,
    ]
  }

  private def get_change() {
    if (this.change == null) {
      if (steps.env.CHANGE_URL != null
       && steps.env.CHANGE_URL.contains('/pull-requests/'))
      {
        def httpServiceCredential = this.scm.credentialsId
        try {
          steps.withCredentials([steps.usernamePassword(
              credentialsId: httpServiceCredential,
              usernameVariable: 'USERNAME',
              passwordVariable: 'PASSWORD',
              )]) {
          }
        } catch (CredentialNotFoundException e1) {
          try {
            steps.withCredentials([steps.usernamePassword(
                credentialsId: httpServiceCredential,
                keystoreVariable: 'KEYSTORE',
                )]) {
            }
          } catch (CredentialNotFoundException e2) {
            /* Fall back when this credential isn't usable for HTTP(S) Basic Auth */
            httpServiceCredential = this.bitbucket_api_credential_id
          }
        }
        this.change = new BitbucketPullRequest(steps, steps.env.CHANGE_URL, httpServiceCredential, this.scm.refspec)
      }
      // FIXME: Don't rely on hard-coded build parameter, externalize this instead.
      else if (steps.params.MODALITY != null && steps.params.MODALITY != "NORMAL")
      {
        this.change = new ModalityRequest(steps, steps.params.MODALITY)
      }
    }

    return this.change
  }

  private def shell_quote(word) {
    return "'" + (word as String).replace("'", "'\\''") + "'"
  }

  protected ArrayList line_split(String text) {
    return text.split('\\r?\\n') as ArrayList
  }

  private int get_number_of_executors() {
    try {
      return Jenkins.instance.getComputer(steps.env.NODE_NAME).numExecutors
    } catch(org.jenkinsci.plugins.scriptsecurity.sandbox.RejectedAccessException e) {
      steps.println('\033[33m[warning] could not determine number of executors because of missing script approval; '
                  + 'assuming one executor\033[39m')
      return 1
    }
  }

  private String get_executor_identifier(String variant = null) {
    if (variant && get_number_of_executors() > 1) {
      return "${steps.env.NODE_NAME}_${variant}"
    } else {
      return steps.env.NODE_NAME
    }
  }

  public def with_hopic(String variant = null, closure) {
    assert steps.env.NODE_NAME != null, "with_hopic must be executed on a node"

    def tmpdir = steps.pwd(tmp: true)
    def local_home_dir = tmpdir + '/home-local'

    String executor_identifier = get_executor_identifier(variant)
    if (!this.docker_images.containsKey(executor_identifier)) {
      // Timeout prevents infinite downloads from blocking the build forever
      steps.timeout(time: 1, unit: 'MINUTES', activity: true) {
        assert this.repo.startsWith('git+'), "getCiDriver repo URL _must_ start with 'git+' but doesn't: ${this.repo}"

        // Use the exact same Hopic version on every build node
        if (!(this.repo ==~ /.*@[0-9a-fA-F]{40}/)) {
          // Split on the last '@' only
          def split = this.repo[4..-1].split('@')
          def (remote, ref) = [split[0..-2].join('@'), split[-1]]
          def commit = line_split(steps.sh(script: "git ls-remote ${shell_quote(remote)}",
                                           label: 'Hopic (internal): finding latest Hopic commit',
                                           returnStdout: true)).find { line ->
            def (hash, remote_ref) = line.split('\t')
            return (remote_ref == ref || remote_ref == "refs/heads/${ref}" || remote_ref == "refs/tags/${ref}")
          }
          if (commit != null)
          {
            def (hash, remote_ref) = commit.split('\t')
            this.repo = "git+${remote}@${hash}"
          }
        }

        def (remote, ref) = this.repo[4..-1].split('@', 2)

        def docker_src = tmpdir + '/docker-src'
        steps.sh(script: """\
mkdir -p ${shell_quote(local_home_dir)}
mkdir -p ${shell_quote(docker_src)}
cd ${shell_quote(docker_src)}
git init
git fetch --depth=1 ${shell_quote(remote)} ${shell_quote(ref)}
git reset --hard FETCH_HEAD
# Append Hopic install
cat >> hopic/test/docker-images/python/Dockerfile <<EOF
# Install Hopic's dependencies in a separate layer to improve reuse between images produced for different Hopic versions.
ADD setup.py /hopic-reqs/setup.py
RUN mkdir -p /hopic-reqs/hopic/cli /hopic-reqs/hopic/template \\
 && cd /hopic-reqs \\
 && touch hopic/__init__.py hopic/cli/__init__.py hopic/template/__init__.py README.rst \\
 && sed -i '/setuptools.scm/ d' setup.py \\
 && python setup.py dist_info \\
 && sed -n 's/^Requires-Dist: // p' hopic.dist-info/METADATA > hopic.dist-info/requires.txt \\
 && cd / \\
 && pip install --no-cache-dir --upgrade virtualenv --requirement /hopic-reqs/hopic.dist-info/requires.txt \\
 && rm -rf /hopic-reqs

RUN pip install --no-cache-dir --upgrade ${shell_quote(this.repo)}
EOF
cp -p setup.py hopic/test/docker-images/python/
docker build --build-arg=PYTHON_VERSION=3.6 --iidfile=${shell_quote(docker_src)}/id.txt hopic/test/docker-images/python
""",
                 label: 'Hopic: installing Hopic',
)
        final imageId = steps.readFile("${docker_src}/id.txt").trim()
        this.docker_images[executor_identifier] = steps.docker.image(imageId)
      }
    }

    return this.docker_images[executor_identifier].inside([
        // Extra writable directories
        "--volume=${steps.env.HOME}:${steps.env.HOME}:rw",
        "--volume=${local_home_dir}:${steps.env.HOME}/.local:rw",

        "--env=HOME=${steps.env.HOME}",

        // Docker in Docker access
        '--volume=/var/run/docker.sock:/var/run/docker.sock',
        "--group-add=${shell_quote(steps.sh(script: 'stat -c %g /var/run/docker.sock', returnStdout: true).trim())}",
      ].join(' ')) {
      def cmd = 'LC_ALL=C.UTF-8 TZ=UTC hopic --color=always'
      if (this.config_file != null) {
        cmd += ' --workspace=' + shell_quote(workspace)
        def config_file_path = shell_quote(this.config_file.startsWith('/') ? "${config_file}" : "${workspace}/${config_file}")
        cmd += ' --config=' + "${config_file_path}"
      }

<<<<<<< HEAD
      return closure(cmd)
=======
    def (build_name, build_identifier) = get_build_id()
    return steps.withEnv(["BUILD_NAME=${build_name}", "BUILD_NUMBER=${build_identifier}"]) {
      return closure(this.base_cmds[executor_identifier])
>>>>>>> 237ff71e
    }
  }

  private def with_git_credentials(closure) {
    // Ensure
    try {
      steps.withCredentials([steps.usernamePassword(
          credentialsId: this.scm.credentialsId,
          usernameVariable: 'USERNAME',
          passwordVariable: 'PASSWORD',
          )]) {
          def askpass_program = steps.pwd(tmp: true) + '/jenkins-git-askpass.sh'
          steps.writeFile(
              file: askpass_program,
              text: '''\
#!/bin/sh
case "$1" in
[Uu]sername*) echo ''' + shell_quote(steps.USERNAME) + ''' ;;
[Pp]assword*) echo ''' + shell_quote(steps.PASSWORD) + ''' ;;
esac
''')

          return steps.withEnv(["GIT_ASKPASS=${askpass_program}"]) {
            steps.sh(script: 'chmod 700 "${GIT_ASKPASS}"',
                     label: 'Hopic (internal): mark helper script as executable')
            def r = closure()
            steps.sh(script: 'rm "${GIT_ASKPASS}"',
                     label: 'Hopic (internal): cleaning up')
            return r
          }
      }
    } catch (CredentialNotFoundException e1) {
      try {
        return this.with_credentials([[
          id: this.scm.credentialsId,
          type: 'ssh-key',
          'ssh-command-variable': 'GIT_SSH'
        ]]) {
          return steps.withEnv(["GIT_SSH_VARIANT=ssh"]) {
            return closure()
          }
        }
      } catch (CredentialNotFoundException e2) {
        // Ignore, hoping that we're dealing with a passwordless SSH credential stored at ~/.ssh/id_rsa
        return closure()
      }
    }
  }

  private def with_credentials(credentials, Closure closure) {
    def creds_info = credentials.collect({ currentCredential ->
      def credential_id = currentCredential['id']
      def type          = currentCredential['type']

      if (type == 'username-password') {
        def user_var = currentCredential['username-variable']
        def pass_var = currentCredential['password-variable']
        return [
          white_listed_vars: [
            user_var,
            pass_var,
          ],
          with_credentials: steps.usernamePassword(
            credentialsId: credential_id,
            usernameVariable: user_var,
            passwordVariable: pass_var,)
        ]
      } else if (type == 'file') {
        def file_var = currentCredential['filename-variable']
        return [
          white_listed_vars: [
            file_var,
          ],
          with_credentials: steps.file(
            credentialsId: credential_id,
            variable: file_var,)
        ]
      } else if (type == 'string') {
        def string_var = currentCredential['string-variable']
        return [
          white_listed_vars: [
            string_var,
          ],
          with_credentials: steps.string(
            credentialsId: credential_id,
            variable: string_var,)
        ]
      } else if (type == 'ssh-key') {
        def command_var = currentCredential['ssh-command-variable']

        // normalize id for use as part of environment variable name
        def normalized_id = credential_id.toUpperCase().replaceAll(/[^A-Z0-9_]/, '_')
        def keyfile_var = "KEYFILE_${normalized_id}"
        def username_var = "USERNAME_${normalized_id}"
        def passphrase_var = "PASSPHRASE_${normalized_id}"

        def tmpdir = steps.pwd(tmp: true)
        def askpass_program = "${tmpdir}/jenkins-${normalized_id}-ssh-askpass.sh"
        def ssh_program = "${tmpdir}/jenkins-${normalized_id}-ssh.sh"

        return [
          white_listed_vars: [
            command_var,
          ],
          with_credentials: steps.sshUserPrivateKey(
            credentialsId: credential_id,
            keyFileVariable: keyfile_var,
            usernameVariable: username_var,
            passphraseVariable: passphrase_var,),
          environment: [
            "${command_var}=${ssh_program}",
            "${keyfile_var}=",
            "${username_var}=",
            "${passphrase_var}="
          ],
          files: [
            (askpass_program): {
              steps.writeFile(
                  file: askpass_program,
                  text: '''\
#!/bin/sh
echo ''' + shell_quote(steps.env[passphrase_var] ?: '') + '''
''')
              steps.sh(script: "chmod 700 ${shell_quote(askpass_program)}",
                       label: 'Hopic (internal): mark helper script as executable')
            },
            (ssh_program): {
              steps.writeFile(
                  file: ssh_program,
                  text: '''\
#!/bin/sh
# On OpenSSH versions < 8.4 SSH_ASKPASS gets ignored if DISPLAY is not set,
# even when SSH_ASKPASS_REQUIRE=force.
if [ -z "${DISPLAY:-}" ]; then
  DISPLAY=:123.456
  export DISPLAY
fi
SSH_ASKPASS_REQUIRE=force SSH_ASKPASS='''
+ shell_quote(askpass_program)
+ ''' exec ssh -i '''
+ shell_quote(steps.env[keyfile_var])
+ (steps.env[username_var] != null ? ''' -l ''' + shell_quote(steps.env[username_var]) : '')
+ ''' -o StrictHostKeyChecking=no -o IdentitiesOnly=yes "$@"
''')
              steps.sh(script: "chmod 700 ${shell_quote(ssh_program)}",
                       label: 'Hopic (internal): mark helper script as executable')
            },
          ],
        ]
      }
    })

    if (creds_info.size() == 0) {
      return closure(creds_info)
    }

    def files = creds_info*.files.flatten().collectEntries{it ?: [:]}

    try {
      return steps.withCredentials(creds_info*.with_credentials) {
        files.each { file, write_file ->
          write_file()
        }
        def environment = creds_info*.environment.flatten().findAll{it}
        if (environment) {
          return steps.withEnv(environment) {
            return closure(creds_info)
          }
        } else {
          return closure(creds_info)
        }
      }
    }
    catch (CredentialNotFoundException e) {
      steps.println("\033[31m[error] credential '${credentials*.id}' does not exist or is not of type '${credentials*.type}'\033[39m")
      throw e
    } finally {
      if (files) {
        steps.sh(script: 'rm -f -- ' + files.collect{shell_quote(it.key)}.join(' '),
                 label: 'Hopic (internal): cleaning up')
      }
    }
  }

  private def subcommand_with_credentials(String cmd, String subcmd, credentials, String description) {
    this.with_credentials(credentials) { creds_info ->
      def white_listed_vars = creds_info*.white_listed_vars.flatten().findAll{it}
      steps.sh(script: cmd
        + white_listed_vars.collect{" --whitelisted-var=${shell_quote(it)}"}.join('')
        + ' ' + subcmd,
        label: description)
    }
  }

  private def checkout(String cmd, clean = false) {
    def tmpdir = steps.pwd(tmp: true)
    def workspace = steps.pwd()

    def params = ''
    if (clean) {
      params += ' --clean'
    }

    if (this.has_change()) {
      params += ' --ignore-initial-submodule-checkout-failure'
    }

    def target_ref = get_branch_name()
    if (!target_ref) {
      steps.println('\033[36m[info] target branch is not specified; using GIT_COMMIT.\033[39m')
      target_ref = steps.env.GIT_COMMIT
    }

    params += ' --target-remote=' + shell_quote(this.scm.url)
    params += ' --target-ref='    + shell_quote(target_ref)
    if (this.target_commit) {
      params += ' --target-commit=' + shell_quote(this.target_commit)
    }

    steps.env.GIT_COMMIT = this.with_git_credentials() {
      this.target_commit = steps.sh(script: cmd
                                          + ' checkout-source-tree'
                                          + params,
                                    label: 'Hopic: checking out source tree',
                                    returnStdout: true).trim()
      if (this.get_change() != null) {
        def submit_info = this.get_change().apply(cmd, this.scm.url)
        if (submit_info == null)
        {
          // Marking the build as ABORTED _before_ deleting it to prevent an exception from reincarnating it
          steps.currentBuild.result = 'ABORTED'

          def timerCauses = steps.currentBuild.buildCauses.findAll { cause ->
            cause._class.contains('TimerTriggerCause')
          }
          if (timerCauses) {
            steps.currentBuild.rawBuild.delete()
          }

          steps.error('No changes to build')
        }

        this.submit_version = submit_info.version
        return submit_info.commit
      }
      return this.target_commit
    }

    // Ensure any required extensions are available
    steps.sh(script: "${cmd} install-extensions",
             label: 'Hopic: installing extensions')

    def code_dir_output = tmpdir + '/code-dir.txt'
    if (steps.sh(script: 'LC_ALL=C.UTF-8 TZ=UTC git config --get hopic.code.dir > ' + shell_quote(code_dir_output), returnStatus: true,
                 label: 'Hopic (internal): retrieving Hopic workspace directory') == 0) {
      workspace = steps.readFile(code_dir_output).trim()
    }

    return workspace
  }

  public def get_submit_version() {
    return this.submit_version
  }

  public def has_change() {
    return this.get_change() != null
  }

  private def is_build_a_replay() {
    def r = steps.currentBuild.buildCauses.any{ cause -> cause._class.contains('ReplayCause') }
    if (r) {
      steps.println("\033[36m[info] not submitting because this build is a replay of another build.\033[39m")
      steps.currentBuild.description = "Not submitting: this build is a replay"
    }
    return r
  }

  /**
   * @pre this has to be executed on a node the first time
   */
  public def has_submittable_change() {
    if (this.may_submit_result == null) {
      assert steps.env.NODE_NAME != null, "has_submittable_change must be executed on a node the first time"

      assert !this.has_change() || (this.target_commit != null && this.source_commit != null)
      this.may_submit_result = this.has_change() && this.get_change().maySubmit(target_commit, source_commit, /* allow_cache =*/ false) && !this.is_build_a_replay()
      if (this.may_submit_result) {
        steps.println("\033[36m[info] submitting the commits since all merge criteria are met\033[39m")
        steps.currentBuild.description = "Submitting: all merge criteria are met"
      }
    }
    this.may_submit_result = this.may_submit_result && steps.currentBuild.currentResult == 'SUCCESS'
    return this.may_submit_result
  }

  /**
   * @pre this has to be executed on a node the first time
   */
  public def has_publishable_change() {
    if (this.may_publish_result == null) {
      assert steps.env.NODE_NAME != null, "has_publishable_change must be executed on a node the first time"

      def may_publish = this.with_hopic { cmd ->
        return steps.sh(
            script: "${cmd} may-publish",
            label: 'Hopic (internal): checking if changes may be published',
            returnStatus: true,
          ) == 0
      }
      this.may_publish_result = may_publish && this.has_submittable_change()
    }
    return this.may_publish_result
  }

  /**
   * @pre this has to be executed on a node
   */
  private def ensure_checkout(String cmd, clean = false, String variant = null) {
    assert steps.env.NODE_NAME != null, "ensure_checkout must be executed on a node"
    String executor_identifier = get_executor_identifier(variant)

    if (!this.checkouts.containsKey(executor_identifier)) {
      this.checkouts[executor_identifier] = this.checkout(cmd, clean)
    }
    this.worktree_bundles.each { name, bundle ->
      if (bundle.nodes[executor_identifier]) {
        return
      }
      steps.unstash(name)
      steps.sh(
          script: "${cmd} unbundle-worktrees --bundle=worktree-transfer.bundle",
          label: 'Hopic (internal): unbundle worktrees'
        )
      this.worktree_bundles[name].nodes[executor_identifier] = true
    }
    return this.checkouts[executor_identifier]
  }

  private get_repo_name_and_branch(repo_name, branch = get_branch_name()) {
    return "${repo_name}/${branch}"
  }

  public static version_is_prerelease(final String version) {
    return version ==~ /^(?:0|[1-9][0-9]*)\.(?:0|[1-9][0-9]*)\.(?:0|[1-9][0-9]*)(?:-(?:[-0-9a-zA-Z]+(?:\.[-0-9a-zA-Z])*))(?:\+(?:[-0-9a-zA-Z]+(?:\.[-0-9a-zA-Z])*))?$/
  }

  private boolean is_new_version() {
    def version = this.get_submit_version()
    if (version != null && CiDriver.version_is_prerelease(version)) {
      // Pre-release versions are not new versions
      return false
    }
    return true
  }

  private Map get_ci_locks(cmd, is_publishable_change) {
    def locks = ['global': [], 'from-phase': [:]]
    if (!is_publishable_change) {
      return locks
    } else {
      locks['global'].push(this.get_lock_name())
    }
    def config = steps.readJSON(text: steps.sh(
      script: "${cmd} show-config",
      label: 'Hopic (internal): retrieving additional CI lock names',
      returnStdout: true,
    ))
    def all_locks = config.getOrDefault('ci-locks', []).findAll { lock ->
      if (lock['lock-on-change'] == 'always' || 
        (lock['lock-on-change'] == 'new-version-only' && this.is_new_version())) {
          return true
        }
        return false
    }

    all_locks.each { lock ->
      def lock_name = get_repo_name_and_branch(lock['repo-name'], lock['branch'])
      if (lock.containsKey('from-phase-onward')) {
        locks['from-phase'].get(lock['from-phase-onward'], []).push(lock_name)
      } else {
        locks['global'].push(lock_name)
      }
    }
    return locks
  }

  /**
   * @return name of target branch that we're building.
   */
  public String get_branch_name() {
    steps.env.CHANGE_TARGET ?: steps.env.BRANCH_NAME
  }

  /**
   * @return a lock name unique to the target repository
   */
  public String get_lock_name() {
    def repo_url  = this.scm.url
    def repo_name = repo_url.tokenize('/')[-2..-1].join('/') - ~/\.git$/ // "${project}/${repo}"
    get_repo_name_and_branch(repo_name)
  }

  /**
   * @return name of job that we're building
   */
  public String get_job_name() {
    def last_item_in_project_name = steps.currentBuild.projectName
    def project_name = steps.currentBuild.fullProjectName
    return project_name.take(project_name.lastIndexOf(last_item_in_project_name)
                                         .with { it < 2 ? project_name.size() : it - 1 })
  }

  /**
   * @return a tuple of build name and build identifier
   *
   * The build identifier is just the stringified build number for builds on branches.
   * For builds on pull requests it's the PR number plus build number on this PR.
   */
  public Tuple get_build_id() {
    def job_name = get_job_name()
    def branch = get_branch_name()
    String build_name = "${job_name}/${branch}".replaceAll(/\/|%2F/, ' :: ')

    String build_identifier = (steps.env.CHANGE_TARGET ? "PR-${steps.env.CHANGE_ID} " : '') + "${steps.currentBuild.number}"

    [build_name, build_identifier]
  }

  public Map<String, Map<Integer, NodeExecution[]>> get_node_allocations() {
    return this.nodes_usage
  }


  public AbstractList<LockWaitingTime> get_lock_metrics() {
    return this.lock_times
  }

  /**
   * Unstash everything previously stashed on other nodes that we didn't yet unstash here.
   *
   * @pre this has to be executed on a node
   */
  private def ensure_unstashed(String variant = null) {
    assert steps.env.NODE_NAME != null, "ensure_unstashed must be executed on a node"

    String executor_identifier = get_executor_identifier(variant)

    this.stashes.each { name, stash ->
      if (stash.nodes[executor_identifier]) {
        return
      }
      steps.dir(stash.dir) {
        steps.unstash(name)
      }
      this.stashes[name].nodes[executor_identifier] = true
    }
  }

  /**
   * @pre this has to be executed on a node
   */
  private def pin_variant_to_current_node(String variant) {
    assert steps.env.NODE_NAME != null, "pin_variant_to_current_node must be executed on a node"

    if (!this.nodes.containsKey(variant)) {
      this.nodes[variant] = steps.env.NODE_NAME
    }
  }

  private void archive_artifacts_if_enabled(Map meta, String workspace, boolean error_occurred, Closure get_build_info) {
    def archiving_cfg = meta.containsKey('archive') ? 'archive' : meta.containsKey('fingerprint') ? 'fingerprint' : null
    if (!archiving_cfg) {
      return
    }

    def upload_on_failure = meta[archiving_cfg].getOrDefault('upload-on-failure', false)
    if (!upload_on_failure && (error_occurred || steps.currentBuild.currentResult != 'SUCCESS')) {
      return
    }

    def artifacts = meta[archiving_cfg].artifacts
    if (artifacts == null) {
      steps.error("Archive configuration entry for ${phase}.${variant} does not contain 'artifacts' property")
    }
    steps.dir(workspace) {
      artifacts.each { artifact ->
        def pattern = artifact.pattern.replace('(*)', '*')
        if (archiving_cfg == 'archive') {
          steps.archiveArtifacts(
              artifacts: pattern,
              fingerprint: meta.archive.getOrDefault('fingerprint', true),
              allowEmptyArchive: meta.archive['allow-missing']
            )
        } else if (archiving_cfg == 'fingerprint') {
          steps.fingerprint(pattern)
        }
      }
      if (meta[archiving_cfg].containsKey('upload-artifactory')) {
        def server_id = meta[archiving_cfg]['upload-artifactory'].id
        if (server_id == null) {
          steps.error("Artifactory upload configuration entry for ${phase}.${variant} does not contain 'id' property to identify Artifactory server")
        }
        def uploadSpec = JsonOutput.toJson([
            files: artifacts.collect { artifact ->
              def fileSpec = [
                pattern: artifact.pattern,
                target: artifact.target,
              ]
              if (fileSpec.target == null) {
                steps.error("Artifactory upload configuration entry for ${phase}.${variant} does not contain 'target' property to identify target repository")
              }
              if (artifact.props != null) {
                fileSpec.props = artifact.props
              }
              return fileSpec
            }
          ])
        def buildInfo = get_build_info(server_id)
        def server = steps.Artifactory.server server_id
        server.upload(spec: uploadSpec, buildInfo: buildInfo)
        // Work around Artifactory Groovy bug
        server = null
      }
    }
  }

  public def on_build_node(Map params = [:], Closure closure) {
    def node_expr = (
           params.node_expr
        ?: this.nodes.collect { variant, node -> node }.join(" || ")
        ?: params.getOrDefault('default_node_expr', this.default_node_expr)
      )

    return this.on_node([node_expr: node_expr, exec_name: params.name]) {
      return this.with_hopic { cmd ->
        this.ensure_checkout(cmd, params.getOrDefault('clean', false))
        this.ensure_unstashed()
        return closure(cmd)
      }
    }
  }

  private def with_workspace_for_variant(String variant, Closure closure) {
    if (get_number_of_executors() > 1) {
      /*
       * If the node has more than one executor, unfortunately, we'll need to manually handle workspaces,
       * as Jenkins has no means of requesting specific executors and workspaces on a node.
       */
      steps.println('\033[36m[info] node has multiple executors; Hopic will manage workspaces\033[39m')

      String target_identifier = (steps.env.CHANGE_TARGET ? "PR-${steps.env.CHANGE_ID}" : get_branch_name())
      String workspace_spec = "${get_job_name()}_${target_identifier}_${variant}"
      steps.ws(workspace_spec) {
        /* We need to be somewhat paranoid, as `steps.ws` is not guaranteed to give us the path we expect */
        String pwd = steps.pwd().replaceAll(/(\/|\\)+$/, "") // Strip any trailing slashes/backslashes
        assert pwd.endsWith(workspace_spec) :
               "Jenkins did not yield the correct workspace path (" + steps.pwd() + "), try rebuilding"

        return closure()
      }
    } else {
      return closure()
    }
  }

  private String determine_error_build_result(Exception e) {
    return e.getClass() == org.jenkinsci.plugins.workflow.steps.FlowInterruptedException ? 'ABORTED' : 'FAILURE'
  }

  private long get_unix_epoch_time() {
    return System.currentTimeMillis()
  }

  private def on_node(Map node_params = [:], Closure closure) {
    def node_expr = node_params.getOrDefault("node_expr", this.default_node_expr)
    def exec_name = node_params.exec_name
    def request_time = this.get_unix_epoch_time()
    return steps.node(node_expr) {
      NodeExecution usage_entry
      if (exec_name != null) {
        usage_entry = new NodeExecution(exec_name: exec_name, request_time: request_time, start_time: this.get_unix_epoch_time())
        this.nodes_usage.get(steps.env.NODE_NAME, [:]).get(steps.env.EXECUTOR_NUMBER as Integer, []).add(usage_entry)
      }
      def build_result = 'SUCCESS'
      try {
        return closure()
      } catch(Exception e) {
        build_result = this.determine_error_build_result(e)
        throw e
      } finally {
        if (exec_name != null) {
          assert usage_entry != null
          assert usage_entry.exec_name == exec_name
          usage_entry.end_time = this.get_unix_epoch_time()
          usage_entry.status = steps.currentBuild.currentResult != 'SUCCESS' ? steps.currentBuild.currentResult : build_result
        }
      }
    }
  }

  @NonCPS
  private def determine_props() {
    List props = null
    try {
      props = steps.currentBuild.rawBuild.parent.properties.collect { k, v -> v }

      def non_param_props = []
      def params = [:]
      props.each {
        if (it instanceof ParametersDefinitionProperty) {
          it.parameterDefinitions.each {
            params[it.name] = it
          }
        } else {
          non_param_props << it
        }
      }
      return [non_param_props, params]
    } catch (RejectedAccessException e) {
      return [props, null]
    }
  }

  private def extend_build_properties() {
    def (props, params) = determine_props()
    if (props == null) {
      steps.echo('\033[33m[warning] could not determine build properties, will not add extra properties\033[39m')
      return
    }

    if (!props.any { it instanceof DisableConcurrentBuildsJobProperty }) {
      props.add(steps.disableConcurrentBuilds())
    }

    if (params == null) {
      steps.echo('\033[33m[warning] could not determine build parameters, will not add extra parameters\033[39m')
    } else {
      if (!params.containsKey('HOPIC_VERBOSITY')) {
        params['HOPIC_VERBOSITY'] = steps.choice(
          name:        'HOPIC_VERBOSITY',
          description: 'Verbosity level to execute Hopic at.',
          choices:     ['INFO', 'DEBUG'],
        )
      }
      if (!params.containsKey('GIT_VERBOSITY')) {
        params['GIT_VERBOSITY'] = steps.choice(
          name:        'GIT_VERBOSITY',
          description: 'Verbosity level to execute Hopic\'s Git commands at.',
          choices:     ['INFO', 'DEBUG'],
        )
      }
      if (!params.containsKey('CLEAN')) {
        params['CLEAN'] = steps.booleanParam(
          name:        'CLEAN',
          description: 'Clean build',
          defaultValue: false,
        )
      }

      props.add(steps.parameters(params.values()))
    }
    steps.properties(props)
  }

  private def decorate_output(Closure closure) {
    steps.timestamps {
      steps.ansiColor('xterm') {
        if (steps.env.GIT_VERBOSITY != null
         && steps.env.GIT_VERBOSITY.toUpperCase() == 'DEBUG'
         && steps.env.GIT_PYTHON_TRACE == null) {
          return steps.withEnv(['GIT_PYTHON_TRACE=full']) {
            return closure()
          }
        } else {
          return closure()
        }
      }
    }
  }

  private epoch_to_UTC_time(long time) {
    return new Date(time)
  }

  private def print_node_usage() {
    def largest_name_size = this.nodes_usage.collect { it.value.collect { it.value.collect { it.exec_name.size() }}}.flatten().max { it }
    String printable_string = ""
    this.nodes_usage.each { node, executor ->
      printable_string += "node: ${node}\n"
        def nesting_spaces = 2
        executor.each { executor_number, allocation ->
          if (executor.size() > 1) {
            printable_string += "  executor number: ${executor_number}\n"
            nesting_spaces = 4
          }
          allocation.each {
            printable_string += String.format("${' '.multiply(nesting_spaces)}%-${largest_name_size}s request time: %s start time: %s end time: %s status: %s\n",
              it.exec_name,
              new SimpleDateFormat("HH:mm:ss").format(epoch_to_UTC_time(it.request_time)),
              new SimpleDateFormat("HH:mm:ss").format(epoch_to_UTC_time(it.start_time)),
              new SimpleDateFormat("HH:mm:ss").format(epoch_to_UTC_time(it.end_time)),
              it.status
            )
          }
        }
      printable_string += "\n"
    }
    steps.print(printable_string.trim())
  }

  private void build_variant(String phase, String variant, String cmd, String workspace, Map artifactoryBuildInfo, String hopic_extra_arguments) {
    steps.stage("${phase}-${variant}") {
      // Interruption point (just after potentially lengthy node acquisition):
      // abort PR builds that got changed since the start of this build
      if (this.has_change()) {
        this.with_git_credentials() {
          this.get_change().abort_if_changed(this.scm.url)
        }
      }

      // Meta-data retrieval needs to take place on the executing node to ensure environment variable expansion happens properly
      def meta = steps.readJSON(text: steps.sh(
          script: "${cmd} getinfo --phase=" + shell_quote(phase) + ' --variant=' + shell_quote(variant),
          label: "Hopic: retrieving configuration for phase '${phase}', variant '${variant}'",
          returnStdout: true,
        ))

      def error_occurred = false
      try {
        this.subcommand_with_credentials(
            cmd + hopic_extra_arguments,
            'build'
          + ' --phase=' + shell_quote(phase)
          + ' --variant=' + shell_quote(variant)
          , meta.getOrDefault('with-credentials', []),
          , "Hopic: running build for phase '" + phase + "',  variant '" + variant + "'"
          )
      } catch(Exception e) {
        error_occurred = true // Jenkins only sets its currentResult to Failure after all user code is executed
        throw e
      } finally {
        this.archive_artifacts_if_enabled(meta, workspace, error_occurred) { server_id ->
          if (!artifactoryBuildInfo.containsKey(server_id)) {
            def newBuildInfo = steps.Artifactory.newBuildInfo()
            def (build_name, build_identifier) = get_build_id()
            newBuildInfo.name = build_name
            newBuildInfo.number = build_identifier
            artifactoryBuildInfo[server_id] = newBuildInfo
          }
          return artifactoryBuildInfo[server_id]
        }
        if (meta.containsKey('junit')) {
          steps.dir(workspace) {
            meta.junit['test-results'].each { result ->
              steps.junit(
                testResults: result,
                allowEmptyResults: meta.junit['allow-missing'])
            }
          }
        }
      }

      def executor_identifier = get_executor_identifier(variant)
      // FIXME: re-evaluate if we can and need to get rid of special casing for stashing
      if (meta.containsKey('stash')) {
        def name  = "${phase}-${variant}"
        def params = [
            name: name,
          ]
        if (meta.stash.containsKey('includes')) {
          params['includes'] = meta.stash.includes
        }
        def stash_dir = workspace
        if (meta.stash.containsKey('dir')) {
          if (meta.stash.dir.startsWith('/')) {
            stash_dir = meta.stash.dir
          } else {
            stash_dir = "${workspace}/${meta.stash.dir}"
          }
        }
        // Make stash locations node-independent by making them relative to the Jenkins workspace
        if (stash_dir.startsWith('/')) {
          def cwd = steps.pwd()
          // This check, unlike relativize() below, doesn't depend on File() and thus doesn't require script approval
          if (stash_dir == cwd) {
            stash_dir = '.'
          } else {
            cwd = new File(cwd).toPath()
            stash_dir = cwd.relativize(new File(stash_dir).toPath()) as String
          }
          if (stash_dir == '') {
            stash_dir = '.'
          }
        }
        steps.dir(stash_dir) {
          steps.stash(params)
        }
        this.stashes[name] = [dir: stash_dir, nodes: [(executor_identifier): true]]
      }
      if (meta.containsKey('worktrees')) {
        def name = "${phase}-${variant}-worktree-transfer.bundle"
        steps.stash(
            name: name,
            includes: 'worktree-transfer.bundle',
          )
        this.worktree_bundles[name] = [nodes: [(executor_identifier): true]]
      }

      // Interruption point (just before node release potentially followed by lengthy node acquisition):
      // abort PR builds that got changed since the start of this build
      if (this.has_change()) {
        this.with_git_credentials() {
          this.get_change().abort_if_changed(this.scm.url)
        }
      }
    }
  }

  public def with_locks(List<String> lock_names) {
    return { closure ->
      if (lock_names.size()) {
        def lock_closure = { locked_closure ->
          if (lock_names.size() > 1) {
            steps.lock(resource: lock_names[0], extra: lock_names[1..-1].collect{['resource': it]}) {
              locked_closure()
            }
          } else {
            steps.lock(lock_names[0]) {
              locked_closure()
            }
          }
        }

        def acquire_time = null
        def lock_request_time = this.get_unix_epoch_time()
        try {
          return lock_closure {
            acquire_time = this.get_unix_epoch_time()
            return closure()
          }
        } finally {
          def lock_release_time = this.get_unix_epoch_time()
          lock_names.each {
            this.lock_times.add(new LockWaitingTime(lock_name: it, acquire_time: acquire_time, request_time: lock_request_time, release_time: lock_release_time))
          }
        }
      } else {
        // NOP as default 
        closure()
      }
    }
  }

  private def build_phases(phases, clean, artifactoryBuildInfo, hopic_extra_arguments, submit_meta, from_phases_locks, previous_phase_locks = []) {
    if (!phases) {
      return submit_if_needed(submit_meta, hopic_extra_arguments)
    }
    def build_phases_func = { locks ->
      build_phases(phases, clean, artifactoryBuildInfo, hopic_extra_arguments, submit_meta, from_phases_locks, locks ?: previous_phase_locks)
    }
    def is_build_successful = steps.currentBuild.currentResult == 'SUCCESS'
    final phase = phases.keySet().first()
    // Make sure steps exclusive to changes are skipped when a failure occurred during one of the previous phases.
    final variants = phases.remove(phase).findAll { variant, meta ->
      def run_on_change = meta.run_on_change
      if (run_on_change == 'only' || run_on_change == 'new-version-only') {
        // run_on_change variants should not be executed for unstable builds 
        if (!is_build_successful) {
          steps.println("Skipping variant ${variant} in ${phase} because build is not successful")
          return false
        }
      }
      return true
    }

    def current_phase_locks = is_build_successful ? from_phases_locks.getOrDefault(phase, []) + previous_phase_locks : []
    // Skip creation of a stage for phases with no variants to execute
    if (variants.size() != 0) {
      def lock_phase_onward_if_necessary = this.with_locks(current_phase_locks)
      lock_phase_onward_if_necessary {
        steps.stage(phase) {
          def stepsForBuilding = variants.collectEntries { variant, meta ->
            def label = meta.label
            [ (variant): {
              if (this.nodes.containsKey(variant)) {
                label = this.nodes[variant]
              }
              this.on_node(node_expr: label, exec_name: "${phase}-${variant}") {
                with_workspace_for_variant(variant) {
                  this.with_hopic(variant) { cmd ->
                    // If working with multiple executors on this node, uniquely identify this node by variant
                    // to ensure the correct workspace.
                    final workspace = this.ensure_checkout(cmd, clean, variant)
                    this.pin_variant_to_current_node(variant)

                    this.ensure_unstashed(variant)

                    if (!meta.nop) {
                      this.build_variant(phase, variant, cmd, workspace, artifactoryBuildInfo, hopic_extra_arguments)
                    }

                    // Execute a string of uninterrupted phases with our current variant for which we don't need to wait on preceding phases
                    //
                    // Using a regular for loop because we need to break out of it early and .takeWhile doesn't work with closures defined in CPS context
                    for (next_phase in phases.keySet()) {
                      final next_variants = phases[next_phase]

                      if (!next_variants.containsKey(variant)
                      // comparing against 'false' directly because we want to reject 'null' too
                      || next_variants[variant].wait_on_full_previous_phase != false) {
                        break
                      }

                      // Prevent executing this variant again during the phase it really belongs too
                      final next_variant = next_variants.remove(variant)
                      assert next_variant.run_on_change == 'always'

                      // Execute this variant's next phase already.
                      // Because the user asked for it, in order not to relinquish this node until we really have to.
                      if (!next_variant.nop) {
                        this.build_variant(next_phase, variant, cmd, workspace, artifactoryBuildInfo, hopic_extra_arguments)
                      }
                    }
                  }
                }
              }
            }]
          }
          steps.parallel stepsForBuilding
        }
        build_phases_func()
      }
    } else {
      build_phases_func(current_phase_locks)
    }
  }

  private def submit_if_needed(submit_meta, hopic_extra_arguments) {
    if (this.may_submit_result != false) {
      this.on_build_node(node_expr: submit_meta['node-label'], name: 'submit') { cmd ->
        if (!this.has_submittable_change()) {
          // Prevent reporting 'submit' as having run as we didn't actually do anything
          def usage_entry = this.nodes_usage[steps.env.NODE_NAME][steps.env.EXECUTOR_NUMBER as Integer].pop()
          assert usage_entry.exec_name == 'submit'
          return
        }

        steps.stage('submit') {
          this.with_git_credentials() {
            this.get_change().abort_if_changed(this.scm.url)
            this.subcommand_with_credentials(
                cmd + hopic_extra_arguments,
                'submit'
              , submit_meta.getOrDefault('with-credentials', []),
              'Hopic: submitting merge')
          }
        }
      }
    }
  }

  public def build(Map buildParams = [:]) {
    def clean = buildParams.getOrDefault('clean', false)
    def default_node = buildParams.getOrDefault('default_node_expr', this.default_node_expr)
    def exclude_branches_filled_with_pr_branch_discovery = buildParams.getOrDefault('exclude_branches_filled_with_pr_branch_discovery', true)

    this.extend_build_properties()
    this.decorate_output {
      def (phases, is_publishable_change, submit_meta, locks) = this.on_node(node_expr: default_node, exec_name: "hopic-init") {
        return this.with_hopic { cmd ->
          def workspace = steps.pwd()

          /*
           * We're splitting the enumeration of phases and variants from their execution in order to
           * enable Jenkins to execute the different variants within a phase in parallel.
           *
           * In order to do this we only check out the CI config file to the orchestrator node.
           */
          def scm = steps.checkout(steps.scm)

          // Don't trust Jenkin's scm.GIT_COMMIT because it sometimes lies
          steps.env.GIT_COMMIT          = steps.sh(script: 'LC_ALL=C.UTF-8 TZ=UTC git rev-parse HEAD',
                                                   label: 'Hopic (internal): determine current commit (because Jenkins lies!)',
                                                   returnStdout: true).trim()
          steps.env.GIT_COMMITTER_NAME  = scm.GIT_COMMITTER_NAME
          steps.env.GIT_COMMITTER_EMAIL = scm.GIT_COMMITTER_EMAIL
          steps.env.GIT_AUTHOR_NAME     = scm.GIT_AUTHOR_NAME
          steps.env.GIT_AUTHOR_EMAIL    = scm.GIT_AUTHOR_EMAIL

          if (steps.env.CHANGE_TARGET) {
            this.source_commit = steps.env.GIT_COMMIT
          }

          // Force a full based checkout & change application, instead of relying on the checkout done above, to ensure that we're building the list of phases and
          // variants to execute (below) using the final config file.
          this.ensure_checkout(cmd, clean)

          def phases = steps.readJSON(text: steps.sh(
              script: "${cmd} getinfo",
              label: 'Hopic: retrieving execution graph',
              returnStdout: true,
            )).collectEntries { phase, variants ->
            [
              (phase): variants.collectEntries { variant, meta ->
                [
                  (variant): [
                    label: meta.getOrDefault('node-label', default_node),
                    nop: meta.getOrDefault('nop', false),
                    run_on_change: meta.getOrDefault('run-on-change', 'always'),
                    wait_on_full_previous_phase: meta.getOrDefault('wait-on-full-previous-phase', true),
                  ]
                ]
              }
            ]
          }

          def submit_meta = steps.readJSON(text: steps.sh(
              script: "${cmd} getinfo --post-submit",
              label: 'Hopic (internal): running post submit',
              returnStdout: true,
            ))

          def is_publishable = this.has_publishable_change()

          if (is_publishable) {
            // Ensure a new checkout is performed because the target repository may change while waiting for the lock
            final executor_identifier = get_executor_identifier()
            this.checkouts.remove(executor_identifier)
          }

          // Report start of build. _Must_ come after having determined whether this build is submittable and
          // publishable, because it may affect the result of the submittability check.
          if (this.change != null) {
            this.change.notify_build_result(get_job_name(), steps.env.CHANGE_BRANCH, this.source_commit, 'STARTING', exclude_branches_filled_with_pr_branch_discovery)
            this.change.notify_build_result(get_job_name(), steps.env.CHANGE_TARGET, steps.env.GIT_COMMIT, 'STARTING', exclude_branches_filled_with_pr_branch_discovery)
          }

          return [phases, is_publishable, submit_meta, get_ci_locks(cmd, is_publishable)]
        }
      }

      def lock_if_necessary = this.with_locks(locks.global)

      def artifactoryBuildInfo = [:]
      def hopic_extra_arguments = is_publishable_change ? ' --publishable-version': ''

      try {
        lock_if_necessary {
          phases = phases.collectEntries { phase, variants ->
            // Make sure steps exclusive to changes, or not intended to execute for changes, are skipped when appropriate
            [
              (phase): variants.findAll { variant, meta ->
                def run_on_change = meta.run_on_change

                if (run_on_change == 'always') {
                  return true
                } else if (run_on_change == 'never') {
                  return !this.has_change()
                } else if (run_on_change == 'only' || run_on_change == 'new-version-only') {
                  if (this.source_commit == null
                   || this.target_commit == null) {
                    // Don't have enough information to determine whether this is a submittable change: assume it is
                    return true
                  }
                  if (run_on_change == 'new-version-only' && !this.is_new_version()) {
                    return false
                  }
                  return is_publishable_change
                }
                assert false : "Unknown 'run-on-change' option: ${run_on_change}"
              },
            ]
          }
          // Clear the target commit hash that we determined outside of 'lock_if_necessary' because the target branch
          // may have moved forward while we didn't hold the lock.
          this.target_commit = null
          this.build_phases(phases, clean, artifactoryBuildInfo, hopic_extra_arguments, submit_meta, locks['from-phase'])
        }

        if (artifactoryBuildInfo) {
          assert this.nodes : "When we have artifactory build info we expect to have execution nodes that it got produced on"
          this.on_build_node { cmd ->
            def config = steps.readJSON(text: steps.sh(
                script: "${cmd} show-config",
                label: 'Hopic (internal): determine Artifactory promotion configuration',
                returnStdout: true,
              ))

            artifactoryBuildInfo.each { server_id, buildInfo ->
              def promotion_config = config.getOrDefault('artifactory', [:]).getOrDefault('promotion', [:]).getOrDefault(server_id, [:])

              def server = steps.Artifactory.server server_id
              server.publishBuildInfo(buildInfo)
              if (promotion_config.containsKey('target-repo')
               && is_publishable_change) {
                server.promote(
                    targetRepo:  promotion_config['target-repo'],
                    buildName:   buildInfo.name,
                    buildNumber: buildInfo.number,
                  )
              }
              // Work around Artifactory Groovy bug
              server = null
            }
          }
        }
      } catch(Exception e) {
        if (this.change != null) {
          def buildStatus = this.determine_error_build_result(e)
          this.change.notify_build_result(
              get_job_name(), steps.env.CHANGE_BRANCH, this.source_commit, buildStatus, exclude_branches_filled_with_pr_branch_discovery)
          this.change.notify_build_result(
              get_job_name(), steps.env.CHANGE_TARGET, steps.env.GIT_COMMIT, buildStatus, exclude_branches_filled_with_pr_branch_discovery)
        }
        throw e
      } finally {
        this.print_node_usage()
      }

      if (this.change != null) {
        this.change.notify_build_result(get_job_name(), steps.env.CHANGE_BRANCH, this.source_commit, steps.currentBuild.result ?: 'SUCCESS', exclude_branches_filled_with_pr_branch_discovery)
        this.change.notify_build_result(get_job_name(), steps.env.CHANGE_TARGET, steps.env.GIT_COMMIT, steps.currentBuild.result ?: 'SUCCESS', exclude_branches_filled_with_pr_branch_discovery)
      }
    }
  }
}

/**
  * getCiDriver()
  */

def call(Map params = [:], String repo) {
  return new CiDriver(params, this, repo)
}<|MERGE_RESOLUTION|>--- conflicted
+++ resolved
@@ -685,13 +685,10 @@
         cmd += ' --config=' + "${config_file_path}"
       }
 
-<<<<<<< HEAD
-      return closure(cmd)
-=======
-    def (build_name, build_identifier) = get_build_id()
-    return steps.withEnv(["BUILD_NAME=${build_name}", "BUILD_NUMBER=${build_identifier}"]) {
-      return closure(this.base_cmds[executor_identifier])
->>>>>>> 237ff71e
+      def (build_name, build_identifier) = get_build_id()
+      return steps.withEnv(["BUILD_NAME=${build_name}", "BUILD_NUMBER=${build_identifier}"]) {
+        return closure(cmd)
+      }
     }
   }
 
