.. You can view the documentation for Hopic at URL  : /pages/PIPE/hopic/pages/browse/

In order to simplify the CI configuration we are switching away from the **generic jenkins shared pipeline** which is completely written in Groovy.
Instead we are switching to the Hopic project which only has a minimal **CI driver** component written in Groovy with the rest written in Python.
With Hopic local debugging is made significantly easier.

<<<<<<< HEAD
As of now the commit stage can be adapted to use Hopic's CI-Driver functionality.
=======
As of now the commit stage can be adapted to use Hopic's functionality.
>>>>>>> a1a56bc1
With this most of the required configuration will live in the hopic-ci-config.yaml file replacing the groovy snippets from the commit stage in jenkins file.
This can be locally tested with the command - **"hopic"**


Using Hopic locally
-------------------

**Install the hopic** command with below package

.. code-block:: console

   pip install --user git+https://github.com/tomtom-international/hopic.git@master

.. _BashComplete: https://click.palletsprojects.com/en/7.x/bashcomplete/#activation

**Enable TAB completion** - include the below line in your .bashrc ( BashComplete_ )

.. code-block:: console

   eval "$(_HOPIC_COMPLETE=source hopic)"

For the command line help on hopic usage

.. code-block:: console

   hopic --help<|MERGE_RESOLUTION|>--- conflicted
+++ resolved
@@ -4,11 +4,7 @@
 Instead we are switching to the Hopic project which only has a minimal **CI driver** component written in Groovy with the rest written in Python.
 With Hopic local debugging is made significantly easier.
 
-<<<<<<< HEAD
-As of now the commit stage can be adapted to use Hopic's CI-Driver functionality.
-=======
 As of now the commit stage can be adapted to use Hopic's functionality.
->>>>>>> a1a56bc1
 With this most of the required configuration will live in the hopic-ci-config.yaml file replacing the groovy snippets from the commit stage in jenkins file.
 This can be locally tested with the command - **"hopic"**
 
